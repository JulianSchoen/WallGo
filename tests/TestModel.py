# defines the toy xSM model, used in 2004.06995 and 2010.09744
# critical temperature is at T=1
class TestModel2Step():
    __test__ = False
    abrok = 0.2
    asym = 0.1
    musqq = 0.4

    def __init__(self, abrok, asym, musqq, Tn):
        self.aBrok = abrok
        self.aSym = asym
        self.musq = musqq
        self.Tnucl = Tn
        self.Tc = 1

    #Pressure in symmetric phase
    def pSym(self, T):
        return T**4. + (self.aBrok - self.aSym + self.aSym*T**2 - self.musq)**2-self.musq**2

    #T-derivative of the pressure in the symmetric phase
    def dpSym(self, T):
        return 4*T**3. + 4. * self.aSym * T *(self.aBrok - self.aSym + self.aSym * T**2-self.musq)

    #Second T-derivative of the pressure in the symmetric phase
    def ddpSym(self, T):
        return 12.*T**2. +8 * self.aSym**2. * T**2. + 4.*self.aSym*(self.aBrok-self.aSym +self.aSym*T**2-self.musq)

    #Energy density in the symmetric phase
    def eSym(self, T):
        return T*self.dpSym(T) - self.pSym(T)

    #T-derivative of the energy density in the symmetric phase
    def deSym(self, T):
        return T*self.ddpSym(T)

    #Enthalpy in the symmetric phase
    def wSym(self,T):
        return self.pSym(T)+self.eSym(T)

    #Sound speed squared in the symmetric phase
    def csqSym(self,T):
        return self.dpSym(T)/self.deSym(T)


    #Pressure in the broken phase
    def pBrok(self, T):
        return T**4. + (self.aBrok*T**2. - self.musq)**2. - self.musq**2.

    #T-derivative of the pressure in the broken phase
    def dpBrok(self, T):
        return 4.*T**3. + 4. * self.aBrok * T *(self.aBrok*T**2 - self.musq)

    #Second T-derivative of the pressure in the broken phase
    def ddpBrok(self, T):
        return 12.*T**2. +8. * self.aBrok**2. * T**2. + 4.*self.aBrok*(self.aBrok*T**2.-self.musq)

    #Energy density in the broken phase
    def eBrok(self, T):
        return T*self.dpBrok(T) - self.pBrok(T)

    #T-derivative of the energy density in the broken phase
    def deBrok(self, T):
        return T*self.ddpBrok(T)

    #Enthalpy in the symmetric phase
    def wBrok(self,T):
        return self.pBrok(T)+self.eBrok(T)

    #Sound speed squared in the broken phase
    def csqBrok(self,T):
        return self.dpBrok(T)/self.deBrok(T)

#Defines the bag equation of state
#Note that a factor 1/3 a_+ Tc**4 has been scaled out
#The critical temperature is at Tc=1, which relates psi and the (rescaled) bag constant epsilon: eps = 1-psi
#The phase transition strength at temperature t is given by: \alpha(t) = 1/3.*(1-psi)(1/t)**4

class TestModelBag():
    __test__ = False

    def __init__(self, psi, Tn):
        self.psi = psi #number of degrees of freedom of the broken phase divided by the number of degrees of freedom in the symmetric phase
        self.eps = 1. - psi #this is the bag constant times 3 and divided by (the number of degrees of freedom of the symmetric phase times Tc^4)
        self.Tnucl = Tn
        self.Tc = 1

    #Pressure in symmetric phase -- but note that a factor 1/3 a+ Tc**4 has been scaled out
    def pSym(self, T):
        return T**4. - self.eps

    #T-derivative of the pressure in the symmetric phase
    def dpSym(self, T):
        return 4.*T**3.

    #Second T-derivative of the pressure in the symmetric phase
    def ddpSym(self, T):
        return 12.*T**2.

    #Energy density in the symmetric phase
    def eSym(self, T):
        return T*self.dpSym(T) - self.pSym(T)

    #T-derivative of the energy density in the symmetric phase
    def deSym(self, T):
        return T*self.ddpSym(T)

    #Enthalpy in the symmetric phase
    def wSym(self,T):
        return self.pSym(T)+self.eSym(T)

    #Sound speed squared in the symmetric phase
    def csqSym(self,T):
        return 1/3.


    #Pressure in the broken phase -- but note that a factor 1/3 a+ Tc**4 has been scaled out
    def pBrok(self, T):
        return self.psi*T**4.

    #T-derivative of the pressure in the broken phase
    def dpBrok(self, T):
        return 4.*self.psi*T**3.

    #Second T-derivative of the pressure in the broken phase
    def ddpBrok(self, T):
        return 12.*self.psi*T**2.

    #Energy density in the broken phase
    def eBrok(self, T):
        return T*self.dpBrok(T) - self.pBrok(T)

    #T-derivative of the energy density in the broken phase
    def deBrok(self, T):
        return T*self.ddpBrok(T)

    #Enthalpy in the symmetric phase
    def wBrok(self,T):
        return self.pBrok(T)+self.eBrok(T)

    #Sound speed squared in the broken phase
    def csqBrok(self,T):
        return 1/3.



class TestModelTemplate():
    __test__ = False

    def __init__(self, alN, psiN, cb2, cs2, Tn, Tc, wn=1):
        self.alN = alN # Strength parameter alpha_n of the phase transition at the nucleation temperature
        self.psiN = psiN # Enthalpy in the broken phase divided by the enthalpy in the symmetric phase (both evaluated at the nucleation temperature)
        self.cb2 = cb2
        self.cs2 = cs2
        self.nu = 1+1/self.cb2
        self.mu = 1+1/self.cs2

        self.Tnucl = Tn # Nucleation temperature
        self.Tc = Tc
        self.wn = wn # Enthalpy in the symmetric phase at the nucleation temperature
        self.ap = 3*wn/(self.mu*Tn**self.mu)
        self.am = 3*wn*psiN/(self.nu*Tn**self.nu)
        self.eps = 0
        self.eps = (self.pSym(Tn)-self.pBrok(Tn)-cb2*(self.eSym(Tn)-self.eBrok(Tn)-3*wn*alN))/(1+cb2)

    #Pressure in symmetric phase -- but note that a factor 1/3 a+ Tc**4 has been scaled out
    def pSym(self, T):
        return self.ap*T**self.mu/3 - self.eps

    #T-derivative of the pressure in the symmetric phase
    def dpSym(self, T):
        return self.mu*self.ap*T**(self.mu-1)/3

    #Second T-derivative of the pressure in the symmetric phase
    def ddpSym(self, T):
        return self.mu*(self.mu-1)*self.ap*T**(self.mu-2)/3

    #Energy density in the symmetric phase
    def eSym(self, T):
        return T*self.dpSym(T) - self.pSym(T)

    #T-derivative of the energy density in the symmetric phase
    def deSym(self, T):
        return T*self.ddpSym(T)

    #Enthalpy in the symmetric phase
    def wSym(self,T):
        return T*self.dpSym(T)

    #Sound speed squared in the symmetric phase
    def csqSym(self,T):
        return self.cs2

<<<<<<< HEAD
   
=======

>>>>>>> 938fee84
    #Pressure in the broken phase -- but note that a factor 1/3 a+ Tc**4 has been scaled out
    def pBrok(self, T):
        return self.am*T**self.nu/3

    #T-derivative of the pressure in the broken phase
    def dpBrok(self, T):
        return self.nu*self.am*T**(self.nu-1)/3

    #Second T-derivative of the pressure in the broken phase
    def ddpBrok(self, T):
        return self.nu*(self.nu-1)*self.am*T**(self.nu-2)/3

    #Energy density in the broken phase
    def eBrok(self, T):
        return T*self.dpBrok(T) - self.pBrok(T)

    #T-derivative of the energy density in the broken phase
    def deBrok(self, T):
        return T*self.ddpBrok(T)

    #Enthalpy in the symmetric phase
    def wBrok(self,T):
        return T*self.dpBrok(T)

    #Sound speed squared in the broken phase
    def csqBrok(self,T):
        return self.cb2<|MERGE_RESOLUTION|>--- conflicted
+++ resolved
@@ -190,11 +190,6 @@
     def csqSym(self,T):
         return self.cs2
 
-<<<<<<< HEAD
-   
-=======
-
->>>>>>> 938fee84
     #Pressure in the broken phase -- but note that a factor 1/3 a+ Tc**4 has been scaled out
     def pBrok(self, T):
         return self.am*T**self.nu/3
