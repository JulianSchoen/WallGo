--- conflicted
+++ resolved
@@ -72,11 +72,5 @@
         if np.isnan(res1[i,0]):
             res1[i] = [0,0,0,0,0]
         if np.isnan(res2[i,0]):
-<<<<<<< HEAD
             res2[i] = [0,0,0,0,0]
-    np.testing.assert_allclose(res1,res2,rtol = 10**-3,atol = 0)
-
-=======
-            res2[i] = [0,0,0,0]
-    np.testing.assert_allclose(res1,res2,rtol = 10**-3,atol = 0)
->>>>>>> 938fee84
+    np.testing.assert_allclose(res1,res2,rtol = 10**-3,atol = 0)