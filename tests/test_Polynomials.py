--- conflicted
+++ resolved
@@ -1,12 +1,7 @@
 import numpy as np
 import pytest
-<<<<<<< HEAD
-from WallGo.Polynomial import Polynomial
 from WallGo.grid import Grid
-=======
 from WallGo.polynomial import Polynomial
-from WallGo.Grid import Grid
->>>>>>> 50ad5b69
 
 grid = Grid(4,4,1,1)
 
