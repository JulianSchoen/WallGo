"""
A first example.
"""
import numpy as np # arrays, maths and stuff
from pprint import pprint # pretty printing of dicts
import matplotlib.pyplot as plt
<<<<<<< HEAD
from WallGo.Boltzmann import BoltzmannBackground, BoltzmannSolver
from WallGo.Thermodynamics import Thermodynamics
=======
from scipy import integrate
from WallGo.Boltzmann import BoltzmannBackground, BoltzmannSolver
from WallGo.Thermodynamics import Thermodynamics
from WallGo.Polynomial2 import Polynomial
>>>>>>> 251a0a8f
#from WallGo.eomHydro import findWallVelocityLoop
from WallGo import Particle, FreeEnergy, Grid, Polynomial

"""
Grid
"""
M = 40
N = 19
T = 100
L = 5/T
grid = Grid(M, N, 0.35, T)
poly = Polynomial(grid)

"""
Background
"""
vw = 0
v = - np.ones(M - 1) / np.sqrt(3)
vev = 90
field = np.array([vev*(1-np.tanh(grid.xiValues/L))/2, vev*(1+np.tanh(grid.xiValues/L))/2])
T = 100 * np.ones(M - 1)
Tmid = (T[0]+T[-1])/2
basis = "Cardinal"
velocityMid = 0.5 * (v[0] + v[-1])

background = BoltzmannBackground(
    velocityMid=velocityMid,
    velocityProfile=np.concatenate(([v[0]],v,[v[-1]])),
    fieldProfile=np.concatenate((field[:,0,None],field,field[:,-1,None]),1),
    temperatureProfile=np.concatenate(([T[0]],T,[T[-1]])),
    polynomialBasis=basis,
)

#test boost
# background.vw=0
# print(background.velocityProfile)
# background.boostToPlasmaFrame()
# print(background.velocityProfile)
# background.boostToWallFrame()
# print(background.velocityProfile)

"""
Particle
"""
particle = Particle(
    name="top",
    msqVacuum=lambda phi: 0.5 * phi[0]**2,
    msqThermal=lambda T: 0.1 * T**2,
    statistics="Fermion",
    inEquilibrium=False,
    ultrarelativistic=False,
    multiplicity=1,
)

"""
Boltzmann solver
"""
boltzmannCheb = BoltzmannSolver(grid, background, particle, 'Chebyshev', 'Chebyshev')
boltzmannCard = BoltzmannSolver(grid, background, particle, 'Cardinal', 'Cardinal')

DeltasCheb = boltzmannCheb.getDeltas()
DeltasCard = boltzmannCard.getDeltas()

# plotting
chi = grid.getCompactCoordinates()[0]
xi = np.linspace(-200*L,200*L,1000)
chi2 = xi/np.sqrt(xi**2+grid.L_xi**2)

fig, ax = plt.subplots(4, figsize=(6, 10), layout='constrained')
ax[0].plot(xi, 12*DeltasCheb['00'].evaluate(chi2[None,:]))
ax[0].plot(xi, 12*DeltasCard['00'].evaluate(chi2[None,:]))
ax[0].legend(('Chebyshev basis','Cardinal basis'))
ax[0].set_ylabel(r"$\Delta_{00}$")
ax[0].set_xlim((-20*L,20*L))
ax[0].grid()
ax[1].plot(xi, 12*DeltasCheb['20'].evaluate(chi2[None,:]))
ax[1].plot(xi, 12*DeltasCard['20'].evaluate(chi2[None,:]))
ax[1].set_ylabel(r"$\Delta_{20}$")
ax[1].set_xlim((-20*L,20*L))
ax[1].grid()
ax[2].plot(xi, 12*DeltasCheb['02'].evaluate(chi2[None,:]))
ax[2].plot(xi, 12*DeltasCard['02'].evaluate(chi2[None,:]))
ax[2].set_ylabel(r"$\Delta_{02}$")
ax[2].set_xlim((-20*L,20*L))
ax[2].grid()
ax[3].plot(xi, 12*DeltasCheb['11'].evaluate(chi2[None,:]))
ax[3].plot(xi, 12*DeltasCard['11'].evaluate(chi2[None,:]))
ax[3].set_xlabel(r"$\xi$")
ax[3].set_ylabel(r"$\Delta_{11}$")
ax[3].set_xlim((-20*L,20*L))
ax[3].grid()
plt.show()

# now making a deltaF by hand
# deltaF = np.zeros(deltaF.shape)
# # coordinates
# chi, rz, rp = grid.getCompactCoordinates() # compact
# xi, pz, pp = grid.getCoordinates() # non-compact
# xi = xi[:, np.newaxis, np.newaxis]
# pz = pz[np.newaxis, :, np.newaxis]
# pp = pp[np.newaxis, np.newaxis, :]

# # background
# vFixed = background.velocityProfile[0]
# T0 = background.temperatureProfile[0]

# # fluctuation mode
# msq = particle.msqVacuum(background.fieldProfile)
# msq = msq[:, np.newaxis, np.newaxis]
# E = np.sqrt(msq + pz**2 + pp**2)

# # integrand with known result
# integrand_analytic = (
#     E
#     * np.sqrt(1 - rz[np.newaxis, :, np.newaxis]**2)
#     * np.sqrt(1 - rp[np.newaxis, np.newaxis, :])
# )

# # test with integrand_analytic
# Deltas = boltzmann.getDeltas(integrand_analytic)
# Deltas_analytic = 2 * np.sqrt(2) * background.temperatureProfile**3 / np.pi
# print("Ratio = 1 =", Deltas["00"] / Deltas_analytic)
# print("T =", background.temperatureProfile)<|MERGE_RESOLUTION|>--- conflicted
+++ resolved
@@ -4,15 +4,10 @@
 import numpy as np # arrays, maths and stuff
 from pprint import pprint # pretty printing of dicts
 import matplotlib.pyplot as plt
-<<<<<<< HEAD
-from WallGo.Boltzmann import BoltzmannBackground, BoltzmannSolver
-from WallGo.Thermodynamics import Thermodynamics
-=======
 from scipy import integrate
 from WallGo.Boltzmann import BoltzmannBackground, BoltzmannSolver
 from WallGo.Thermodynamics import Thermodynamics
 from WallGo.Polynomial2 import Polynomial
->>>>>>> 251a0a8f
 #from WallGo.eomHydro import findWallVelocityLoop
 from WallGo import Particle, FreeEnergy, Grid, Polynomial
 
