--- conflicted
+++ resolved
@@ -10,29 +10,6 @@
 #from WallSpeed.eomHydro import findWallVelocityLoop
 from WallSpeed import Particle, FreeEnergy
 
-<<<<<<< HEAD
-class BoltzmannBackground():
-    def __init__(self, M):
-        self.vw = 1 / np.sqrt(3)
-        self.velocityProfile = - np.ones(M - 1) / np.sqrt(3)
-        self.fieldProfile = np.ones(M - 1)
-        self.fieldProfile[M // 2:]  = 0
-        self.temperatureProfile = 100 * np.ones(M - 1)
-        self.polynomialBasis = "Cardinal"
-
-class BoltzmannParticle():
-    def __init__(self):
-        self.msqVacuum = lambda x: 0.5 * x**2
-        self.msqThermal = lambda T: 0.1 * T**2
-        self.statistics = -1
-        self.isOutOfEquilibrium = True
-        gsq = 0.4
-        self.collisionPrefactors = [gsq**2, gsq**2, gsq**2]
-
-#self.polynomialBasis = "Chebyshev"
-#self.M = M
-#self.N = N
-=======
 """
 Model definition
 """
@@ -88,7 +65,6 @@
     return_val[..., 0] = dV0dh + dVTdh
     return_val[..., 1] = dV0ds + dVTds
     return return_val
->>>>>>> 7169882a
 
 
 Tc = np.sqrt(
@@ -147,57 +123,6 @@
 # grid size
 M = 20
 N = 20
-<<<<<<< HEAD
-grid = Grid(M, N, 1, 1)
-poly = Polynomial(grid)
-background = BoltzmannBackground(M)
-particle = BoltzmannParticle()
-boltzmann = BoltzmannSolver(grid, background, particle)
-print("BoltzmannSolver object =", boltzmann)
-operator, source = boltzmann.buildLinearEquations()
-print("operator.shape =", operator.shape)
-print("source.shape =", source.shape)
-
-deltaF = boltzmann.solveBoltzmannEquations()
-print("deltaF.shape =", deltaF.shape)
-print("deltaF[:, 0, 0] =", deltaF[:, 0, 0])
-print("deltaF[:, 0, 0] =", deltaF[:, 0, 0])
-
-Deltas = boltzmann.getDeltas(deltaF)
-print("Deltas =", Deltas)
-
-# now making a deltaF by hand
-deltaF = np.zeros(deltaF.shape)
-# coordinates
-chi, rz, rp = grid.getCompactCoordinates() # compact
-xi, pz, pp = grid.getCoordinates() # non-compact
-xi = xi[:, np.newaxis, np.newaxis]
-pz = pz[np.newaxis, :, np.newaxis]
-pp = pp[np.newaxis, np.newaxis, :]
-
-# background
-vFixed = background.velocityProfile[0]
-T0 = background.temperatureProfile[0]
-
-# fluctuation mode
-msq = particle.msqVacuum(background.fieldProfile)
-msq = msq[:, np.newaxis, np.newaxis]
-E = np.sqrt(msq + pz**2 + pp**2)
-
-# integrand with known result
-integrand_analytic = (
-    E
-    * np.sqrt(1 - rz[np.newaxis, :, np.newaxis]**2)
-    * np.sqrt(1 - rp[np.newaxis, np.newaxis, :])
-)
-
-# test with integrand_analytic
-Deltas = boltzmann.getDeltas(integrand_analytic)
-Deltas_analytic = 2 * np.sqrt(2) * background.temperatureProfile**3 / np.pi
-print("Ratio = 1 =", Deltas["00"] / Deltas_analytic)
-print("T =", background.temperatureProfile)
-=======
 
 # now compute the bubble wall speed
-# findWallVelocityLoop
->>>>>>> 7169882a
+# findWallVelocityLoop