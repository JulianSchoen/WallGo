"""
An attempt to run EOM.py 
"""
import numpy as np # arrays, maths and stuff
from pprint import pprint # pretty printing of dicts
from WallSpeed.Grid import Grid
from WallSpeed.Polynomial import Polynomial
from WallSpeed.Boltzmann import BoltzmannBackground, BoltzmannSolver
from WallSpeed.Thermodynamics import Thermodynamics
from WallSpeed.Hydro import Hydro
from WallSpeed import Particle, FreeEnergy, Model
from WallSpeed.EOM import EOM
from WallSpeed.EOMGeneralShape import EOMGeneralShape
import matplotlib.pyplot as plt
from time import time

"""
Grid
"""
M = 20
N = 20
grid = Grid(M, N, 0.05, 100)
poly = Polynomial(grid)

"""
Model definition
"""
class xSM(Model):
    def __init__(self):
        self.v0 = 246.22
        self.muhsq = 7825.
        self.lamh = 0.129074
        self.mussq = 10774.6
        self.lams = 1
        self.lamm = 1.2
        self.g1 = 0.349791
        self.g2 = 0.652905
        self.yt = 0.992283

        # adding as model parameters for convenience
        self.muhT = 1/48.*(9*self.g2**2+3*self.g1**2+2*(6*self.yt**2 + 12*self.lamh+ self.lamm))
        self.musT = 1/12.*(2*self.lamm + 3*self.lams)
        self.b = 107.75 * np.pi**2 / 90

        self.params = { # putting params together into dict for WallGo
            "v0" : self.v0,
            "muhsq" : self.muhsq,
            "lamh" : self.lamh,
            "mussq" : self.mussq,
            "lams" : self.lams,
            "lamm" : self.lamm,
            "g2" : self.g2,
            "g1" : self.g1,
            "yt" : self.yt,
            "muhT" : self.muhT,
            "musT" : self.musT,
            "b" : self.b,
        }

        self.Tc = np.sqrt(
        (
            - self.muhT*self.lams*self.muhsq
            + self.musT*self.lamh*self.mussq
            - np.sqrt(self.lamh*self.lams)*(self.musT*self.muhsq-self.muhT*self.mussq)
        )/ (self.musT**2*self.lamh - self.muhT**2*self.lams)
        )

    def Vtot(self, field, T, include_radiation = True):
        # The user defines their effective free energy
        field = np.asanyarray(field)
        h, s = field[0,...], field[1,...]
        V0 = (
            -1/2.*self.muhsq*h**2 + 1/4.*self.lamh*h**4
            -1/2.*self.mussq*s**2 + 1/4.*self.lams*s**4
            + 1/4.*self.lamm*s**2*h**2
            + 1/4.*self.lamh*self.v0**4
        )
        VT = 1/2.*(self.muhT*h**2 + self.musT*s**2)*T**2
        V = V0 + VT
        if include_radiation:
            fsymT = - self.b*T**4
            V += fsymT
        return V

def dfdT(field, T, v0, muhsq, lamh, mussq, lams, lamm, g2, g1, yt, muhT, musT, b):
    # The user may or may not define this
    field = np.asanyarray(field)
    h, s = field[0,...], field[1,...]
    muhT = 1/48.*(9*g2**2+3*g1**2+2*(6*yt**2 + 12*lamh+ lamm))
    musT = 1/12.*(2*lamm + 3*lams)
    return (muhT*h**2 + musT*s**2)*T - 4*b*T**3


def dfdPhi(field, T, v0, muhsq, lamh, mussq, lams, lamm, g2, g1, yt, muhT, musT, b):
    # The user may or may not define this
    field = np.asanyarray(field)
    h, s = field[0,...], field[1,...]
    dV0dh = -muhsq*h + lamh*h**3 + 1/2.*lamm*s**2*h
    dVTdh = muhT*h*T**2
    dV0ds = -mussq*s + lams*s**3 + 1/2.*lamm*s*h**2
    dVTds = musT*s*T**2
    return_val = np.empty_like(field)
    return_val[0,...] = dV0dh + dVTdh
    return_val[1,...] = dV0ds + dVTds
    return return_val


# defining the free energy for WallGo
mod = xSM()
params=mod.params
pprint(params)

Tc = mod.Tc
Tn = 112 # only Tn is strictly necessary
print(f"{Tc=}, {Tn=}")


# overriding whole class is porably not so ideal
class FreeEnergy(FreeEnergy):
    def findPhases(self, T):
        """Finds all phases at a given temperature T (hard coded version)

        Parameters
        ----------
        T : float
        The temperature for which to find the phases.

        Returns
        -------
        phases : array_like
        A list of phases

        """
        p = self.params
        hsq = (-p["muhT"]*T**2+p["muhsq"])/p["lamh"]
        ssq = (-p["musT"]*T**2+p["mussq"])/p["lams"]
        return np.array([[np.sqrt(hsq),0],[0,np.sqrt(ssq)]])


fxSM = FreeEnergy(mod.Vtot, Tc, Tn, params=params, dfdPhi=dfdPhi)
fxSM.interpolateMinima(0,1.2*Tc,1)
print("\nFree energy:", fxSM)
print(f"{fxSM([[0],[1]], 100)=}")
print(f"{fxSM.derivT([[0],[1]], 100)=}")
print(f"{fxSM.derivField([[0],[1]], 100)=}")


"""
Particle
"""
top = Particle(
    "top",
    msqVacuum=lambda X: params["yt"]**2 * np.asanyarray(X)[0,...]**2,
    msqThermal=lambda T: params["yt"]**2 * T**2,
    statistics="Fermion",
    inEquilibrium=False,
    ultrarelativistic=False,
    collisionPrefactors=[params["g2"]**4, params["g2"]**4, params["g2"]**4],
)

"""
Compute the wall velocity in local thermal equilibrium
"""
thermo = Thermodynamics(fxSM)
hydro = Hydro(thermo)
vwLTE = hydro.findvwLTE()
print("The wall velocity in local thermal equilibrium is")
print(vwLTE)

"""
Compute the wall velocity with out-of-equilibrium effects
"""
<<<<<<< HEAD
eom = EOMGeneralShape(top, fxSM, grid, 2)
t = time()
print(eom.findWallVelocity()[0],time()-t)
print()
t = time()
print(eom.eom.findWallVelocityMinimizeAction()[0], time()-t)
# print(eom.pressure(hydro.vJ))
# print()
# print(eom.eom.pressure(hydro.vJ))

# vw,shape,wallParams = eom.findWallVelocity()
# print(vw,wallParams)
# plt.plot(grid.xiValues,shape.T)
# plt.grid()
# plt.show()







=======
eom = EOM(top, fxSM, grid, 2)
#print(eom.findWallVelocityLoop())
print(eom.findWallVelocityMinimizeAction())
>>>>>>> 450e4bfd
<|MERGE_RESOLUTION|>--- conflicted
+++ resolved
@@ -170,31 +170,7 @@
 """
 Compute the wall velocity with out-of-equilibrium effects
 """
-<<<<<<< HEAD
-eom = EOMGeneralShape(top, fxSM, grid, 2)
-t = time()
-print(eom.findWallVelocity()[0],time()-t)
-print()
-t = time()
-print(eom.eom.findWallVelocityMinimizeAction()[0], time()-t)
-# print(eom.pressure(hydro.vJ))
-# print()
-# print(eom.eom.pressure(hydro.vJ))
 
-# vw,shape,wallParams = eom.findWallVelocity()
-# print(vw,wallParams)
-# plt.plot(grid.xiValues,shape.T)
-# plt.grid()
-# plt.show()
-
-
-
-
-
-
-
-=======
 eom = EOM(top, fxSM, grid, 2)
 #print(eom.findWallVelocityLoop())
 print(eom.findWallVelocityMinimizeAction())
->>>>>>> 450e4bfd
