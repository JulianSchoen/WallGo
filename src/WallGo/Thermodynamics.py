import numpy as np
import numpy.typing as npt
import scipy.optimize
from typing import Tuple

from .EffectivePotential import EffectivePotential
from .Fields import Fields
from .FreeEnergy import FreeEnergy
from .WallGoExceptions import WallGoError
import WallGo.helpers


""" LN: As far as I understand, this class is intended to work as an intermediator between the Veff and other parts of the code 
that require T-dependent quantities (like Hydro).  
I've modified this so that instead of a FreeEnergy object, this operates on an EffectivePotential object; this gets rid of one layer of complexity. 
The potential itself does not contain info about Tc or Tn, so those are now given as inputs to the Thermodynamics constructor.
Finally, we need some indicator of how to find the low- and high-T phases from Veff. 
For now, just take in the field values in both phases at Tn: these can be given as initial guesses to Veff.findLocalMinimum().
As a future improvement, I propose we pre-calculate the lowT/highT phase locations over some sensible T-range.

Questions: 
1. Is it necessary to have separate functions like pHighT, pLowT etc?
2. Should we get rid of labels highT, lowT altogether and use something like phase1/phase2 or phaseStart/phaseEnd? 
"""

# TODO should make most functions here non-public

## LN: I don't think this needs Tc tbh. It seems to be only accessed in Hydro, and used to set some upper bounds?
## In which case I'd propose Hydro to use separate variables for its T-range for more flexibility, 
## and so that we don't have to store Tc in many places. 
  
class Thermodynamics:
    """
    Thermodynamic functions corresponding to the potential
    """

    def __init__(
        self,
        effectivePotential: EffectivePotential,
        nucleationTemperature: float,
        phaseLowT: Fields,
        phaseHighT: Fields,
        criticalTemperature: float = None,
    ):
        """Initialisation

        Parameters
        ----------
        effectivePotential : EffectivePotential
            An object of the EffectivePotential class.
        nucleationTemperature : float
            The nucleation temperature.
        phaseLowT : Fields
            The location of the low temperature phase at the nucleation
            temperature. Does not need to be exact, as resolved internally
            with input as starting point.
        phaseHighT: Fields
            The location of the high temperature phase at the nucleation
            temperature. Does not need to be exact, as resolved internally
            with input as starting point.
        criticalTemperature: float = None
            Optional input critical temperature. If not given, will be
            solved for numerically.

        Returns
        -------
        cls: Thermodynamics
            An object of the Thermodynamics class.
        """
        self.effectivePotential = effectivePotential
        self.Tnucl = nucleationTemperature
        self.Tc = criticalTemperature
        self.phaseLowT = phaseLowT
        self.phaseHighT = phaseHighT

<<<<<<< HEAD
        self.freeEnergyHigh = FreeEnergy(self.effectivePotential, self.phaseHighT, temperatureScale=self.Tc-self.Tnucl)
        self.freeEnergyLow = FreeEnergy(self.effectivePotential, self.phaseLowT, temperatureScale=self.Tc-self.Tnucl)
=======
        # Small temperature difference to use for derivatives.
        # TODO this needs to be read from a config file or solved
        # for, based on some desired tolerance.
        self.dT = 1e-2

        self.freeEnergyHigh = FreeEnergy(
            self.effectivePotential, self.Tnucl, self.phaseHighT,
        )
        self.freeEnergyLow = FreeEnergy(
            self.effectivePotential, self.Tnucl, self.phaseLowT,
        )
>>>>>>> b92b258b

    def getCoexistenceRange(self) -> Tuple[float, float]:
        """
        Ensures that there is phase coexistence, by comparing the temperature ranges
        """
        TMin = max(
            self.freeEnergyHigh.minPossibleTemperature,
            self.freeEnergyLow.minPossibleTemperature,
        )
        TMax = min(
            self.freeEnergyHigh.maxPossibleTemperature,
            self.freeEnergyLow.maxPossibleTemperature,
        )
        return (TMin, TMax)

    def findCriticalTemperature(
        self, dT: float, rTol: float = 1e-6, paranoid: bool = True
    ) -> float:
        """
        Computes the critical temperature
        """
        # getting range over which both phases naively exist
        # (if we haven't traced the phases yet)
        TMin, TMax = self.getCoexistenceRange()
        if TMin > TMax:
            raise WallGoError(
                "findCriticalTemperature needs TMin < TMax",
                {"TMax": TMax, "TMin": TMin},
            )

        # tracing phases and ensuring they are stable
        if not self.freeEnergyHigh.hasInterpolation():
            print(f"Hi: tracing high-T phase: {TMin=}, {TMax=}, {dT=}, {rTol=}")
            self.freeEnergyHigh.tracePhase(
                TMin, TMax, dT, rTol, spinodal=True, paranoid=paranoid
            )
        if not self.freeEnergyLow.hasInterpolation():
            print("Hi: tracing low-T phase")
            self.freeEnergyLow.tracePhase(
                TMin, TMax, dT, rTol, spinodal=True, paranoid=paranoid
            )

        # getting range over which both phases are stable
        TMin, TMax = self.getCoexistenceRange()

        # Wrapper that computes free-energy difference between our phases.
        # This goes into scipy so scalar in, scalar out
        def freeEnergyDifference(inputT: np.double) -> np.double:
            f1 = self.freeEnergyHigh(inputT).veffValue
            f2 = self.freeEnergyLow(inputT).veffValue
            diff = f2 - f1
            # Force into scalar type. This errors out if the size is not 1;
            # no failsafes to avoid overhead
            return diff.item()

        # start from TMax and decrease temperature in small steps until
        # the free energy difference changes sign
        T = TMax
        TStep = (TMax - TMin) / 10
        signAtStart = np.sign(freeEnergyDifference(T))
        bConverged = False

        while (T > TMin):
            T -= TStep
            if (np.sign(freeEnergyDifference(T)) != signAtStart):
                bConverged = True
                break

        if (not bConverged):
            raise WallGoError("Could not find critical temperature")

        # Improve Tc estimate by solving DeltaF = 0 in narrow range near T
        # NB: bracket will break if the function has same sign on both ends.
        # The rough loop above should prevent this.
        rootResults = scipy.optimize.root_scalar(
            freeEnergyDifference,
            bracket=(T, T + TStep),
            method="brentq",
            rtol=rTol,
            xtol=min(rTol * T, 0.5 * dT),
        )

        if not rootResults.converged:
            raise WallGoError(
                "Error finding critical temperature",
                rootResults,
            )

        return rootResults.root

    def pHighT(self, temperature: npt.ArrayLike) -> npt.ArrayLike:
        """
        Pressure in the high-temperature phase.

        Parameters
        ----------
        temperature : array-like
            Temperature(s)

        Returns
        -------
        pHighT : array-like (float)
            Pressure in the high-temperature phase.

        """
        veffValue = self.freeEnergyHigh(temperature).veffValue
        return -veffValue

    def dpHighT(self, temperature: npt.ArrayLike) -> npt.ArrayLike:
        """
        Temperature derivative of the pressure in the high-temperature phase.

        Parameters
        ----------
        temperature : array-like
            Temperature(s)

        Returns
        -------
        dpHighT : array-like (float)
            Temperature derivative of the pressure in the high-temperature phase.
        """
<<<<<<< HEAD
        return -self.freeEnergyHigh(T, derivOrder=1).getVeffValue()
=======
        return WallGo.helpers.derivative(
            self.pHighT,
            temperature,
            dx=self.dT,
            n=1,
            order=4,
        )
>>>>>>> b92b258b

    ## LN: could just have something like dpdT(n) that calculates nth order derivative
    def ddpHighT(self, temperature: npt.ArrayLike) -> npt.ArrayLike:
        """
        Second temperature derivative of the pressure in the high-temperature phase.

        Parameters
        ----------
        temperature : array-like
            Temperature(s)

        Returns
        -------
        ddpHighT : array-like (float)
            Second temperature derivative of the pressure in the high-temperature phase.
        """
<<<<<<< HEAD
        return -self.freeEnergyHigh(T, derivOrder=2).getVeffValue()
=======
        return WallGo.helpers.derivative(
            self.pHighT,
            temperature,
            dx=self.dT,
            n=2,
            order=4,
        )
>>>>>>> b92b258b

    def eHighT(self, temperature: npt.ArrayLike) -> npt.ArrayLike:
        r"""
        Energy density in the high-temperature phase, obtained via :math:`e(T) = T \frac{dp}{dT}-p`.

        Parameters
        ----------
        temperature : array-like
            Temperature(s)

        Returns
        -------
        eHighT : array-like (float)
            Energy density in the high-temperature phase.
        """
        return temperature*self.dpHighT(temperature) - self.pHighT(temperature)

    def deHighT(self, temperature: npt.ArrayLike) -> npt.ArrayLike:
        """
        Temperature derivative of the energy density in the high-temperature phase.
        
        Parameters
        ----------
        temperature : array-like
            Temperature(s)

        Returns
        -------
        deHighT : array-like (float)
            Temperature derivative of the energy density in the high-temperature phase.
        """
        return temperature * self.ddpHighT(temperature)

    def wHighT(self, temperature: npt.ArrayLike) -> npt.ArrayLike:
        r"""
        Enthalpy density in the high-temperature phase, obtained via :math:`w(T) = p(T)+e(T)`.

        Parameters
        ----------
        temperature : array-like
            Temperature(s)

        Returns
        -------
        wHighT : array-like (float)
            Enthalpy density in the high-temperature phase.
        """
<<<<<<< HEAD
        return T*self.dpHighT(T)
=======
        return self.pHighT(temperature) + self.eHighT(temperature)
>>>>>>> b92b258b

    def csqHighT(self, temperature: npt.ArrayLike) -> npt.ArrayLike:
        r"""
        Sound speed squared in the high-temperature phase, obtained via :math:`c_s^2 = \frac{dp/dT}{de/dT}`.

        Parameters
        ----------
        temperature : array-like
            Temperature(s)

        Returns
        -------
        csqHighT : array-like (float)
            Sound speed squared in the high-temperature phase.
        """
        return self.dpHighT(temperature) / self.deHighT(temperature)

    def pLowT(self, temperature: npt.ArrayLike) -> npt.ArrayLike:
        """
        Pressure in the low-temperature phase.

        Parameters
        ----------
        temperature : array-like
            Temperature(s)

        Returns
        -------
        pLowT : array-like (float)
            Pressure in the low-temperature phase.
        """

        VeffValue = self.freeEnergyLow(temperature).veffValue
        return -VeffValue

    def dpLowT(self, temperature: npt.ArrayLike) -> npt.ArrayLike:
        """
        Temperature derivative of the pressure in the low-temperature phase.

        Parameters
        ----------
        temperature : array-like
            Temperature(s)

        Returns
        -------
        dpLowT : array-like (float)
            Temperature derivative of the pressure in the low-temperature phase.
        """
<<<<<<< HEAD
        return -self.freeEnergyLow(T, derivOrder=1).getVeffValue()
=======
        return WallGo.helpers.derivative(
            self.pLowT,
            temperature,
            dx=self.dT,
            n=1,
            order=4,
        )
>>>>>>> b92b258b

    def ddpLowT(self, temperature: npt.ArrayLike) -> npt.ArrayLike:
        """
        Second temperature derivative of the pressure in the low-temperature phase.

        Parameters
        ----------
        temperature : array-like
            Temperature(s)

        Returns
        -------
        ddpLowT : array-like (float)
            Second temperature derivative of the pressure in the low-temperature phase.
        """
<<<<<<< HEAD
        return -self.freeEnergyLow(T, derivOrder=2).getVeffValue()
=======
        return WallGo.helpers.derivative(
            self.pLowT,
            temperature,
            dx=self.dT,
            n=2,
            order=4,
        )
>>>>>>> b92b258b

    def eLowT(self, temperature: npt.ArrayLike) -> npt.ArrayLike:
        r"""
        Energy density in the low-temperature phase, obtained via :math:`e(T) = T \frac{dp}{dT}-p`.

        Parameters
        ----------
        temperature : array-like
            Temperature(s)

        Returns
        -------
        eLowT : array-like (float)
            Energy density in the low-temperature phase.
        """
        return temperature*self.dpLowT(temperature) - self.pLowT(temperature)

    def deLowT(self, temperature: npt.ArrayLike) -> npt.ArrayLike:
        """
        Temperature derivative of the energy density in the low-temperature phase.
        
        Parameters
        ----------
        temperature : array-like
            Temperature(s)

        Returns
        -------
        deLowT : array-like (float)
            Temperature derivative of the energy density in the low-temperature phase.
        """
        return temperature*self.ddpLowT(temperature)

    def wLowT(self, temperature: npt.ArrayLike) -> npt.ArrayLike:
        r"""
        Enthalpy density in the low-temperature phase, obtained via :math:`w(T) = p(T)+e(T)`.

        Parameters
        ----------
        temperature : array-like
            Temperature(s)

        Returns
        -------
        wLowT : array-like (float)
            Enthalpy density in the low-temperature phase.
        """
<<<<<<< HEAD
        return T*self.dpLowT(T)
=======
        return self.pLowT(temperature) + self.eLowT(temperature)
>>>>>>> b92b258b

    def csqLowT(self, temperature: npt.ArrayLike) -> npt.ArrayLike:
        r"""
        Sound speed squared in the low-temperature phase, obtained via :math:`c_s^2 = \frac{dp/dT}{de/dT}`.

        Parameters
        ----------
        temperature : array-like
            Temperature(s)

        Returns
        -------
        csqLowT : array-like (float)
            Sound speed squared in the low-temperature phase.
        """
        return self.dpLowT(temperature) / self.deLowT(temperature)

    def alpha(self, T: npt.ArrayLike) -> npt.ArrayLike:
        r"""
        The phase transition strength at the temperature :math:`T`, computed via 
        :math:`\alpha = \frac{(eHighT(T)-pHighT(T)/csqHighT(T))-(eLowT(T)-pLowT(T)/csqLowT(T))}{3wHighT(T)}`

        Parameters
        ----------
        temperature : array-like
            Temperature(s)

        Returns
        -------
        alpha : array-like (float)
            Phase transition strength.
        """
        # LN: keeping T instead of 'temperature' here since the expression is long
        # LN: Please add reference to a paper and eq number
<<<<<<< HEAD
        return (self.eHighT(T)-self.eLowT(T)-(self.pHighT(T)-self.pLowT(T))/self.csqLowT(T))/3/self.wHighT(T)
=======
        return (self.eHighT(T) - self.pHighT(T) / self.csqHighT(T) - self.eLowT(T) + self.pLowT(T) / self.csqLowT(T)) / 3 / self.wHighT(T)
>>>>>>> b92b258b
<|MERGE_RESOLUTION|>--- conflicted
+++ resolved
@@ -73,22 +73,12 @@
         self.phaseLowT = phaseLowT
         self.phaseHighT = phaseHighT
 
-<<<<<<< HEAD
-        self.freeEnergyHigh = FreeEnergy(self.effectivePotential, self.phaseHighT, temperatureScale=self.Tc-self.Tnucl)
-        self.freeEnergyLow = FreeEnergy(self.effectivePotential, self.phaseLowT, temperatureScale=self.Tc-self.Tnucl)
-=======
-        # Small temperature difference to use for derivatives.
-        # TODO this needs to be read from a config file or solved
-        # for, based on some desired tolerance.
-        self.dT = 1e-2
-
         self.freeEnergyHigh = FreeEnergy(
-            self.effectivePotential, self.Tnucl, self.phaseHighT,
+            self.effectivePotential, self.Tnucl, self.phaseHighT, temperatureScale=self.Tc-self.Tnucl,
         )
         self.freeEnergyLow = FreeEnergy(
-            self.effectivePotential, self.Tnucl, self.phaseLowT,
+            self.effectivePotential, self.Tnucl, self.phaseLowT, temperatureScale=self.Tc-self.Tnucl,
         )
->>>>>>> b92b258b
 
     def getCoexistenceRange(self) -> Tuple[float, float]:
         """
@@ -211,17 +201,7 @@
         dpHighT : array-like (float)
             Temperature derivative of the pressure in the high-temperature phase.
         """
-<<<<<<< HEAD
         return -self.freeEnergyHigh(T, derivOrder=1).getVeffValue()
-=======
-        return WallGo.helpers.derivative(
-            self.pHighT,
-            temperature,
-            dx=self.dT,
-            n=1,
-            order=4,
-        )
->>>>>>> b92b258b
 
     ## LN: could just have something like dpdT(n) that calculates nth order derivative
     def ddpHighT(self, temperature: npt.ArrayLike) -> npt.ArrayLike:
@@ -238,17 +218,7 @@
         ddpHighT : array-like (float)
             Second temperature derivative of the pressure in the high-temperature phase.
         """
-<<<<<<< HEAD
         return -self.freeEnergyHigh(T, derivOrder=2).getVeffValue()
-=======
-        return WallGo.helpers.derivative(
-            self.pHighT,
-            temperature,
-            dx=self.dT,
-            n=2,
-            order=4,
-        )
->>>>>>> b92b258b
 
     def eHighT(self, temperature: npt.ArrayLike) -> npt.ArrayLike:
         r"""
@@ -296,11 +266,7 @@
         wHighT : array-like (float)
             Enthalpy density in the high-temperature phase.
         """
-<<<<<<< HEAD
         return T*self.dpHighT(T)
-=======
-        return self.pHighT(temperature) + self.eHighT(temperature)
->>>>>>> b92b258b
 
     def csqHighT(self, temperature: npt.ArrayLike) -> npt.ArrayLike:
         r"""
@@ -350,17 +316,7 @@
         dpLowT : array-like (float)
             Temperature derivative of the pressure in the low-temperature phase.
         """
-<<<<<<< HEAD
         return -self.freeEnergyLow(T, derivOrder=1).getVeffValue()
-=======
-        return WallGo.helpers.derivative(
-            self.pLowT,
-            temperature,
-            dx=self.dT,
-            n=1,
-            order=4,
-        )
->>>>>>> b92b258b
 
     def ddpLowT(self, temperature: npt.ArrayLike) -> npt.ArrayLike:
         """
@@ -376,17 +332,7 @@
         ddpLowT : array-like (float)
             Second temperature derivative of the pressure in the low-temperature phase.
         """
-<<<<<<< HEAD
         return -self.freeEnergyLow(T, derivOrder=2).getVeffValue()
-=======
-        return WallGo.helpers.derivative(
-            self.pLowT,
-            temperature,
-            dx=self.dT,
-            n=2,
-            order=4,
-        )
->>>>>>> b92b258b
 
     def eLowT(self, temperature: npt.ArrayLike) -> npt.ArrayLike:
         r"""
@@ -434,11 +380,7 @@
         wLowT : array-like (float)
             Enthalpy density in the low-temperature phase.
         """
-<<<<<<< HEAD
         return T*self.dpLowT(T)
-=======
-        return self.pLowT(temperature) + self.eLowT(temperature)
->>>>>>> b92b258b
 
     def csqLowT(self, temperature: npt.ArrayLike) -> npt.ArrayLike:
         r"""
@@ -473,8 +415,4 @@
         """
         # LN: keeping T instead of 'temperature' here since the expression is long
         # LN: Please add reference to a paper and eq number
-<<<<<<< HEAD
         return (self.eHighT(T)-self.eLowT(T)-(self.pHighT(T)-self.pLowT(T))/self.csqLowT(T))/3/self.wHighT(T)
-=======
-        return (self.eHighT(T) - self.pHighT(T) / self.csqHighT(T) - self.eLowT(T) + self.pLowT(T) / self.csqLowT(T)) / 3 / self.wHighT(T)
->>>>>>> b92b258b
