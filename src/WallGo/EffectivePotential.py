import numpy as np
import numpy.typing as npt
from typing import Tuple, Type, Any
from abc import ABC, abstractmethod
from dataclasses import dataclass
import cmath # complex numbers
import inspect # check for ABC
import scipy.optimize
import scipy.interpolate

from .helpers import derivative, gradient, hessian

from .fields import Fields, FieldPoint

@dataclass
class VeffDerivativeScales:
    """Parameters used to estimate the optimal value of dT used
    for the finite difference derivatives of the effective potential."""

    temperatureScale: float
    """Temperature scale (in GeV) over which the potential changes by O(1).
    A good value would be of order Tc-Tn."""


    fieldScale: float | list[float]
    """Field scale (in GeV) over which the potential changes by O(1). A good value
    would be similar to the field VEV.
    Can either be a single float, in which case all the fields have the
    same scale, or an array of floats (one element for each classical field in the model)."""


class EffectivePotential(ABC):
    """Base class for the effective potential Veff. WallGo uses this to identify phases and their temperature dependence, 
    and computing free energies (pressures) in the two phases.
    
    Hydrodynamical routines in WallGo need the full pressure in the plasma, which in principle is p = -Veff(phi) if phi is a local minimum.
    However for phase transitions it is common to neglect field-independent parts of Veff, for example one may choose normalization so that Veff(0) = 0.
    Meanwhile for hydrodynamics we require knowledge of all temperature-dependent parts.
<<<<<<< HEAD
    With this in mind, you should ensure that your effective potential is defined with full T-dependence included.
    """

    ## Typical relative accuracy at which the effective potential can be computed. Is set close to the machine precision here which is appropriate
    ## when the potential can be computed in terms of simple functions.
    effectivePotentialError: float = 1e-15
=======
    With in mind, WallGo requires that the effective potential is defined with full T-dependence included.

    The final technicality you should be aware of is the variable fieldLowerBound, which is used as a cutoff for avoiding spurious behavior at phi = 0.
    You may need to adjust this to suit your needs, especially if using a complicated 2-loop potential.
    
    The user must call setScalesAndError() before evaluating the derivatives to set
    temperatureScale, fieldScale and effectivePotentialError. These quantities are used
    to estimate the optimal step size when computing derivatives with finite
    differences. It is done by requiring that the potential error and the error from
    finite difference calculation contribute similarly to the derivative error.
    """

    """TODO we could optimize some routines that only depend on free-energy differences ( dV/dField, findTc ) by
    separating the field-dependent parts of Veff(phi, T) and the T-dependent constant terms. This was done in intermediate commits
    but scrapped because it was too error prone (Veff appears in too many places). But let's keep this possibility in mind. 
    If attempting this, keep full Veff as the default and use the field-only part internally when needed.
    """


    ## How many background fields. This is explicitly required so that we can have better control over array shapes 
    fieldCount: int

    ## Lower bound for field values, used in normalize(). Using a small but nonzero value to avoid spurious divergences from eg. logarithms
    fieldLowerBound: float = 1e-8
    
    ## Typical relative accuracy at which the effective potential can be computed.
    effectivePotentialError: float
>>>>>>> 9288cc91
    
    fieldCount: int = 0
    """Number of background fields in your potential. Your concrete potential must set this to a nonzero value."""
    #NB fieldCount must now be class member because it is used in __init_subclass__, not ideal
        
<<<<<<< HEAD
=======
        # Flag used to determine if the scales have been properly initialized by calling
        # self.setScales().
        self.bScalesDefined = False

>>>>>>> 9288cc91
    @abstractmethod
    def evaluate(self, fields: Fields | FieldPoint, temperature: npt.ArrayLike, checkForImaginary: bool = False) -> npt.ArrayLike:
        """Implement the actual computation of Veff(phi) here. The return value should be (the UV-finite part of) Veff 
        at the input field configuration and temperature. 
        
        Normalization of the potential DOES matter: You have to ensure that full T-dependence is included.
        Pay special attention to field-independent "constant" terms such as (minus the) pressure from light fermions. 
        """
        raise NotImplementedError("You are required to give an expression for the effective potential.")
    

<<<<<<< HEAD
    def __init_subclass__(cls: Type["EffectivePotential"], **kwargs: Any) -> None:
        """Called whenever a subclass is initialized.
        Needed for common init of temperature and field scales
        because we should ensure they always have some value even if setScales() is not called.
        """
        super().__init_subclass__(**kwargs)

        # Check that fieldCount is valid, but skip the check for subclasses that are still abstract
        if not inspect.isabstract(cls) and cls.fieldCount < 1:
            raise NotImplementedError("EffectivePotential subclasses must define a class variable 'fieldCount' with value > 0.")

        defaultScales = VeffDerivativeScales(1., 1.)
        cls.temperatureScale = defaultScales.temperatureScale
        cls.fieldScale = defaultScales.fieldScale * np.ones(cls.fieldCount)
        cls.__combinedScales = np.append(cls.fieldScale, cls.temperatureScale)
    
    
    def setPotentialError(self, potentialError: float) -> None:
        """
        Sets self.effectivePotentialError to potentialError.
        """
        self.effectivePotentialError = potentialError
        
    def setScales(self, derivativeScales: VeffDerivativeScales) -> None:
        """
        Sets scales used in derivatives.
=======
    #### Non-abstract stuff from here on
        
    def setScalesAndError(self, temperatureScale: float,
                          fieldScale: np.ndarray | float,
                          potentialError: float):
        """
        Sets the temperature and field scales and the potential error.
        These quantities are used to estimate the optimal step size when computing
        derivatives with finite differences. It is done by requiring that the potential
        error and the error from finite difference calculation contribute similarly to
        the derivative error.
>>>>>>> 9288cc91
        """
        self.temperatureScale = derivativeScales.temperatureScale
        
        if isinstance(derivativeScales.fieldScale, float):
            self.fieldScale = derivativeScales.fieldScale * np.ones(self.fieldCount)
        else:
            self.fieldScale = np.asanyarray(derivativeScales.fieldScale)
            assert self.fieldScale.size == self.fieldCount, "EffectivePotential error: fieldScale must have a size of self.fieldCount."
        self.__combinedScales = np.append(self.fieldScale, self.temperatureScale)
        
        self.effectivePotentialError = potentialError
        
        self.bScalesDefined = True

    def findLocalMinimum(self, initialGuess: Fields, temperature: npt.ArrayLike, tol: float = None) -> Tuple[Fields, np.ndarray]:
        """
        Finds a local minimum starting from a given initial configuration of background fields.
        Feel free to override this if your model requires more delicate minimization.

        Returns
        -------
        minimum, functionValue : tuple. 
        minimum: list[float] is the location x of the minimum in field space.
        functionValue: float is Veff(x) evaluated at the minimum.
        If the input temperature is a numpy array, the returned values will be arrays of same length. 
        """

        # I think we'll need to manually vectorize this in case we got many field/temperature points
        T = np.atleast_1d(temperature)

        numPoints = max(T.shape[0], initialGuess.numPoints())

        ## Reshape for broadcasting
        guesses = initialGuess.resizeFields(numPoints, initialGuess.numFields())
        T = np.resize(T, (numPoints))

        resValue = np.empty_like(T)
        resLocation = np.empty_like(guesses)

        for i in range(0, numPoints):

            """Numerically minimize the potential wrt. fields. 
            We can pass a fields array to scipy routines normally, but scipy seems to forcibly convert back to standard ndarray
            causing issues in the Veff evaluate function if it uses extended functionality from the Fields class. 
            So we need a wrapper that casts back to Fields type. It also needs to fix the temperature, and we only minimize the real part
            """

            def evaluateWrapper(fieldArray: np.ndarray):
                fields = Fields.castFromNumpy(fieldArray)
                return self.evaluate(fields, T[i]).real

            guess = guesses.getFieldPoint(i)

            res = scipy.optimize.minimize(evaluateWrapper, guess, tol=tol)

            resLocation[i] = res.x
            resValue[i] = res.fun

            # Check for presenece of imaginary parts at minimum
            self.evaluate(Fields((res.x)), T[i], checkForImaginary=True)

        ## Need to cast the field location
        return Fields.castFromNumpy(resLocation), resValue
    
    def __wrapperPotential(self, X):
        """
        Calls self.evaluate from a single array X that contains both the fields and temperature.
        """
        fields = Fields(X[...,:-1])
        temperature = X[...,-1]
        return self.evaluate(fields, temperature)
    
    def __combineInputs(self, fields, temperature):
        """
        Combines the fields and temperature in a single array.
        """
        shape = list(fields.shape)
        shape[-1] += 1
        combinedInput = np.empty(shape)
        combinedInput[...,:-1] = fields
        combinedInput[...,-1] = temperature
        return combinedInput

    def derivT(self, fields: Fields | FieldPoint, temperature: npt.ArrayLike):
        """Calculate derivative of (real part of) the effective potential with
        respect to temperature.

        Parameters
        ----------
        fields : Fields
            The background field values (e.g.: Higgs, singlet)
        temperature : array_like
            The temperature

        Returns
        ----------
        dVdT : array_like
            Temperature derivative of the potential, evaluated at each
            point of the input temperature array.
        """
        assert self.bScalesDefined, "EffectivePotential Error: setScales() must be "\
                                    "called before computing a derivative."
        der = derivative(
            lambda T: self.evaluate(fields, T).real,
            temperature,
            n=1,
            order=4,
            epsilon=self.effectivePotentialError,
            scale=self.temperatureScale,
            bounds=(0,np.inf),
        )
        return der

    def derivField(self, fields: Fields | FieldPoint, temperature: npt.ArrayLike):
        """ Compute field-derivative of the effective potential with respect to
        all background fields, at given temperature.

        Parameters
        ----------
        fields : Fields
            The background field values (e.g.: Higgs, singlet)
        temperature : array_like
            The temperature

        Returns
        ----------
        dVdField : list[Fields]
            Field derivatives of the potential, one Fields object for each
            temperature. They are of Fields type since the shapes match nicely.
        """
        assert self.bScalesDefined, "EffectivePotential Error: setScales() must be "\
                                    "called before computing a derivative."
        return gradient(self.__wrapperPotential, self.__combineInputs(fields, temperature), epsilon=self.effectivePotentialError, 
                        scale=self.__combinedScales, axis=np.arange(self.fieldCount).tolist())

    def deriv2FieldT(self, fields: Fields | FieldPoint, temperature: npt.ArrayLike):
        r""" Computes :math:`d^2V/(d\text{Field} dT)`.

        Parameters
        ----------
        fields : Fields
            The background field values (e.g.: Higgs, singlet)
        temperature : array_like
            The temperature

        Returns
        ----------
        d2fdFielddT : list[Fields]
            Field derivatives of the potential, one Fields object for each
            temperature. They are of Fields type since the shapes match nicely.
        """
        assert self.bScalesDefined, "EffectivePotential Error: setScales() must be "\
                                    "called before computing a derivative."
        res = hessian(self.__wrapperPotential, self.__combineInputs(fields, temperature), epsilon=self.effectivePotentialError, 
                      scale=self.__combinedScales, xAxis=np.arange(self.fieldCount).tolist(), yAxis=-1)[...,0]
        
        return res

    def deriv2Field2(self, fields: Fields | FieldPoint, temperature: npt.ArrayLike):
        r""" Computes the Hessian, :math:`d^2V/(d\text{Field}^2)`.

        Parameters
        ----------
        fields : Fields
            The background field values (e.g.: Higgs, singlet)
        temperature : npt.ArrayLike
            Temperatures. Either scalar or a 1D array of same length as fields.NumPoints()

        Returns
        ----------
        d2VdField2 : list[Fields]
            Field Hessian of the potential. For each temperature, this is
            a matrix of the same size as Fields.
        """
        assert self.bScalesDefined, "EffectivePotential Error: setScales() must be "\
                                    "called before computing a derivative."
        axis = np.arange(self.fieldCount).tolist()
        return hessian(self.__wrapperPotential, self.__combineInputs(fields, temperature), epsilon=self.effectivePotentialError, 
                       scale=self.__combinedScales, xAxis=axis, yAxis=axis)
    
    def allSecondDerivatives(self, fields: Fields | FieldPoint, temperature: npt.ArrayLike):
        r""" Computes :math:`d^2V/(d\text{Field}^2)`, :math:`d^2V/(d\text{Field} dT)` 
        and :math:`d^2V/(dT^2)` at the ssame time. This function is more efficient
        than calling the other functions one at a time.

        Parameters
        ----------
        fields : Fields
            The background field values (e.g.: Higgs, singlet)
        temperature : array_like
            The temperature

        Returns
        ----------
        d2VdField2 : list[Fields]
            Field Hessian of the potential. For each temperature, this is
            a matrix of the same size as Fields.
        d2fdFielddT : list[Fields]
            Field derivatives of the potential, one Fields object for each
            temperature. They are of Fields type since the shapes match nicely.
        d2VdT2 : array-like
            Temperature second derivative of the potential.
        """
        assert self.bScalesDefined, "EffectivePotential Error: setScales() must be "\
                                    "called before computing a derivative."
        res = hessian(self.__wrapperPotential, self.__combineInputs(fields, temperature), epsilon=self.effectivePotentialError, scale=self.__combinedScales)
        
        hess = res[...,:-1,:-1]
        dgraddT = res[...,-1,:-1]
        d2VdT2 = res[...,-1,-1]
        
        return hess, dgraddT, d2VdT2<|MERGE_RESOLUTION|>--- conflicted
+++ resolved
@@ -36,19 +36,8 @@
     Hydrodynamical routines in WallGo need the full pressure in the plasma, which in principle is p = -Veff(phi) if phi is a local minimum.
     However for phase transitions it is common to neglect field-independent parts of Veff, for example one may choose normalization so that Veff(0) = 0.
     Meanwhile for hydrodynamics we require knowledge of all temperature-dependent parts.
-<<<<<<< HEAD
     With this in mind, you should ensure that your effective potential is defined with full T-dependence included.
-    """
-
-    ## Typical relative accuracy at which the effective potential can be computed. Is set close to the machine precision here which is appropriate
-    ## when the potential can be computed in terms of simple functions.
-    effectivePotentialError: float = 1e-15
-=======
-    With in mind, WallGo requires that the effective potential is defined with full T-dependence included.
-
-    The final technicality you should be aware of is the variable fieldLowerBound, which is used as a cutoff for avoiding spurious behavior at phi = 0.
-    You may need to adjust this to suit your needs, especially if using a complicated 2-loop potential.
-    
+
     The user must call setScalesAndError() before evaluating the derivatives to set
     temperatureScale, fieldScale and effectivePotentialError. These quantities are used
     to estimate the optimal step size when computing derivatives with finite
@@ -56,34 +45,13 @@
     finite difference calculation contribute similarly to the derivative error.
     """
 
-    """TODO we could optimize some routines that only depend on free-energy differences ( dV/dField, findTc ) by
-    separating the field-dependent parts of Veff(phi, T) and the T-dependent constant terms. This was done in intermediate commits
-    but scrapped because it was too error prone (Veff appears in too many places). But let's keep this possibility in mind. 
-    If attempting this, keep full Veff as the default and use the field-only part internally when needed.
-    """
-
-
-    ## How many background fields. This is explicitly required so that we can have better control over array shapes 
-    fieldCount: int
-
-    ## Lower bound for field values, used in normalize(). Using a small but nonzero value to avoid spurious divergences from eg. logarithms
-    fieldLowerBound: float = 1e-8
-    
     ## Typical relative accuracy at which the effective potential can be computed.
     effectivePotentialError: float
->>>>>>> 9288cc91
     
     fieldCount: int = 0
     """Number of background fields in your potential. Your concrete potential must set this to a nonzero value."""
     #NB fieldCount must now be class member because it is used in __init_subclass__, not ideal
         
-<<<<<<< HEAD
-=======
-        # Flag used to determine if the scales have been properly initialized by calling
-        # self.setScales().
-        self.bScalesDefined = False
-
->>>>>>> 9288cc91
     @abstractmethod
     def evaluate(self, fields: Fields | FieldPoint, temperature: npt.ArrayLike, checkForImaginary: bool = False) -> npt.ArrayLike:
         """Implement the actual computation of Veff(phi) here. The return value should be (the UV-finite part of) Veff 
@@ -95,35 +63,15 @@
         raise NotImplementedError("You are required to give an expression for the effective potential.")
     
 
-<<<<<<< HEAD
     def __init_subclass__(cls: Type["EffectivePotential"], **kwargs: Any) -> None:
         """Called whenever a subclass is initialized.
-        Needed for common init of temperature and field scales
-        because we should ensure they always have some value even if setScales() is not called.
         """
         super().__init_subclass__(**kwargs)
 
         # Check that fieldCount is valid, but skip the check for subclasses that are still abstract
         if not inspect.isabstract(cls) and cls.fieldCount < 1:
             raise NotImplementedError("EffectivePotential subclasses must define a class variable 'fieldCount' with value > 0.")
-
-        defaultScales = VeffDerivativeScales(1., 1.)
-        cls.temperatureScale = defaultScales.temperatureScale
-        cls.fieldScale = defaultScales.fieldScale * np.ones(cls.fieldCount)
-        cls.__combinedScales = np.append(cls.fieldScale, cls.temperatureScale)
-    
-    
-    def setPotentialError(self, potentialError: float) -> None:
-        """
-        Sets self.effectivePotentialError to potentialError.
-        """
-        self.effectivePotentialError = potentialError
-        
-    def setScales(self, derivativeScales: VeffDerivativeScales) -> None:
-        """
-        Sets scales used in derivatives.
-=======
-    #### Non-abstract stuff from here on
+    
         
     def setScalesAndError(self, temperatureScale: float,
                           fieldScale: np.ndarray | float,
@@ -134,7 +82,6 @@
         derivatives with finite differences. It is done by requiring that the potential
         error and the error from finite difference calculation contribute similarly to
         the derivative error.
->>>>>>> 9288cc91
         """
         self.temperatureScale = derivativeScales.temperatureScale
         
