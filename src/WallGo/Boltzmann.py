import sys
from copy import deepcopy
import numpy as np
import findiff  # finite difference methods
from .Grid import Grid
from .Polynomial import Polynomial
from .Particle import Particle
from .CollisionArray import CollisionArray
from .WallGoTypes import (
    BoltzmannBackground,
    BoltzmannDeltas,
    BoltzmannResults,
)


class BoltzmannSolver:
    """
    Class for solving Boltzmann equations for small deviations from equilibrium.
    """
    # Static value holding of natural log of the maximum expressible float
    MAX_EXPONENT = sys.float_info.max_exp * np.log(2)

    # Member variables
    grid: Grid
    offEqParticles: list[Particle]
    background: BoltzmannBackground
    collisionArray: CollisionArray

    """ LN: I've changed the constructor so that neither the background nor particle is required here. This way we can 
    have a persistent BoltzmannSolver object (in WallGoManager) that does not need to re-read collision integrals all the time.
    Particles can also be stored in a persistent list. 
    """
    def __init__(
        self,
        grid: Grid,
        basisM: str="Cardinal",
        basisN: str="Chebyshev",
        derivatives: str="Spectral",
    ):
        """
        Initialsation of BoltzmannSolver

        Parameters
        ----------
        grid : Grid
            An object of the Grid class.
        collisionArray : CollisionArray
            An object of the CollisionArray class containing the collision
            integrals.
        derivatives : {'Spectral', 'Finite Difference'}
            Choice of method for computing derivatives. Default is 'Spectral'
            which is expected to be more accurate.
        basisM : str
            The position polynomial basis type, either 'Cardinal' or 'Chebyshev'.
        basisN : str
            The momentum polynomial basis type, either 'Cardinal' or 'Chebyshev'.

        Returns
        -------
        cls : BoltzmannSolver
            An object of the BoltzmannSolver class.
        """

        self.grid = grid
        BoltzmannSolver.__checkDerivatives(derivatives)
        self.derivatives = derivatives
        BoltzmannSolver.__checkBasis(basisM)
        BoltzmannSolver.__checkBasis(basisN)
        if derivatives == "Finite Difference":
            assert basisM == "Cardinal" and basisN == "Cardinal", \
                "Must use Cardinal basis for Finite Difference method"

        ## Position polynomial type
        self.basisM = basisM
        ## Momentum polynomial type
        self.basisN = basisN

        ## These are set, and can be updated, by our member functions (to be called externally)
        self.background = None
        self.collisionArray = None
        self.offEqParticles = []

    ## LN: Use this instead of requiring the background already in constructor
    def setBackground(self, background: BoltzmannBackground) -> None:
        self.background = deepcopy(background) ## do we need a deepcopy? Does this even work generally?
        self.background.boostToPlasmaFrame()
        
    def setCollisionArray(self, collisionArray: CollisionArray) -> None:
        self.collisionArray = collisionArray

    def updateParticleList(self, offEqParticles: list[Particle]) -> None:
        # TODO: update the collision array as well when one updates the particle list
        for p in offEqParticles:
            assert isinstance(p, Particle)

        self.offEqParticles = offEqParticles    

    def getDeltas(self, deltaF: np.ndarray = None) -> BoltzmannResults:
        """
        Computes Deltas necessary for solving the Higgs equation of motion.

        These are defined in equation (15) of 2204.13120 [LC22]_.

        Parameters
        ----------
        deltaF : array_like, optional
            The deviation of the distribution function from local thermal
            equilibrium.

        Returns
        -------
        Deltas : BoltzmannDeltas
            Defined in equation (15) of [LC22]_. A collection of 4 arrays,
            each of which is of size :py:data:`len(z)`.
        """
        # checking if result pre-computed
        if deltaF is None:
            deltaF = self.solveBoltzmannEquations()

        # getting (optimistic) estimate of truncation error
        truncationError = self.estimateTruncationError(deltaF)
        
        # getting criteria for validity of linearization
        criterion1,criterion2 = self.checkLinearization(deltaF)

        particles = self.offEqParticles

        # constructing Polynomial class from deltaF array
        deltaFPoly = Polynomial(
            deltaF,
            self.grid,
            ('Array', self.basisM, self.basisN, self.basisN),
            ('Array', 'z', 'pz', 'pp'),
            False,
        )
        deltaFPoly.changeBasis(('Array',)+3*('Cardinal',))

        ## Take all field-space points, but throw the boundary points away (LN: why? see comment at top of this file)
        field = self.background.fieldProfiles.TakeSlice(
            1, -1, axis=self.background.fieldProfiles.overFieldPoints
        )

        # adding new axes, to make everything rank 3 like deltaF (z, pz, pp)
        # for fast multiplication of arrays, using numpy's broadcasting rules
        pz = self.grid.pzValues[None, None, :, None]
        pp = self.grid.ppValues[None, None, None, :]
        msq = np.array([
            particle.msqVacuum(field)
            for particle in particles
        ])[:, :, None, None]
        # constructing energy with (z, pz, pp) axes
        E = np.sqrt(msq + pz**2 + pp**2)

        # temperature here is the T-scale of grid
        dpzdrz = (
            2 * self.grid.momentumFalloffT
            / (1 - self.grid.rzValues**2)[None, None, :, None]
        )
        dppdrp = (
            self.grid.momentumFalloffT
            / (1 - self.grid.rpValues)[None, None, None, :]
        )

        # base integrand, for '00'
        integrand = dpzdrz * dppdrp * pp / (4 * np.pi**2 * E)
<<<<<<< HEAD

        Delta00 = deltaFPoly.integrate((2,3), integrand)
        Delta02 = deltaFPoly.integrate((2,3), pz**2 * integrand)
        Delta20 = deltaFPoly.integrate((2,3), E**2 * integrand)
        Delta11 = deltaFPoly.integrate((2,3), E*pz * integrand)
=======
        
        Delta00 = deltaFPoly.integrate((2, 3), integrand)
        Delta02 = deltaFPoly.integrate((2, 3), pz**2 * integrand)
        Delta20 = deltaFPoly.integrate((2, 3), E**2 * integrand)
        Delta11 = deltaFPoly.integrate((2, 3), E*pz * integrand)
>>>>>>> 0bcd569a
        Deltas = BoltzmannDeltas(
            Delta00=Delta00, Delta02=Delta02, Delta20=Delta20, Delta11=Delta11
        )

        # returning results
        return BoltzmannResults(
            deltaF=deltaF,
            Deltas=Deltas,
            truncationError=truncationError,
            linearizationCriterion1=criterion1,
            linearizationCriterion2=criterion2,
        )

    def solveBoltzmannEquations(self):
        r"""
        Solves Boltzmann equation for :math:`\delta f`, equation (32) of [LC22].

        Equations are of the form

        .. math::
            \mathcal{O}_{ijk,abc} \delta f_{abc} = \mathcal{S}_{ijk},

        where letters from the middle of the alphabet denote points on the
        coordinate lattice :math:`\{\xi_i,p_{z,j},p_{\Vert,k}\}`, and letters
        from the beginning of the alphabet denote elements of the basis of
        spectral functions :math:`\{\bar{T}_a, \bar{T}_b, \tilde{T}_c\}`.

        Parameters
        ----------

        Returns
        -------
        delta_f : array_like
            The deviation from equilibrium, a rank 6 array, with shape
            :py:data:`(len(z), len(pz), len(pp), len(z), len(pz), len(pp))`.

        References
        ----------
        .. [LC22] B. Laurent and J. M. Cline, First principles determination
            of bubble wall velocity, Phys. Rev. D 106 (2022) no.2, 023501
            doi:10.1103/PhysRevD.106.023501
        """
        print("Starting solveBoltzmannEquations")

        # contructing the various terms in the Boltzmann equation
        operator, source, liouville, collision = self.buildLinearEquations()

        # solving the linear system: operator.deltaF = source
        deltaF = np.linalg.solve(operator, source)

        # returning result
        deltaFShape = (
            len(self.offEqParticles),
            self.grid.M - 1,
            self.grid.N - 1,
            self.grid.N - 1,
        )
        deltaF = np.reshape(deltaF, deltaFShape, order="C")

        return deltaF

    def estimateTruncationError(self, deltaF):
        r"""
        Quick estimate of the polynomial truncation error using
        John Boyd's Rule-of-thumb-2:
            the last coefficient of a Chebyshev polynomial expansion
            is the same order-of-magnitude as the truncation error.

        Parameters
        ----------
        deltaF : array_like
            The solution for which to estimate the truncation error,
            a rank 3 array, with shape :py:data:`(len(z), len(pz), len(pp))`.
        
        Returns
        -------
        truncationError : float
            Estimate of the relative trucation error.
        """
        # constructing Polynomial
        basisTypes = ('Array', self.basisM, self.basisN, self.basisN)
        basisNames = ('Array', 'z', 'pz', 'pp')
        deltaFPoly = Polynomial(
            deltaF, self.grid, basisTypes, basisNames, False
        )

        # mean(|deltaF|) in the Cardinal basis as the norm
        deltaFPoly.changeBasis(('Array',)+ 3*('Cardinal',))
        deltaFMeanAbs = np.mean(
            np.abs(deltaFPoly.coefficients), axis=(1, 2, 3),
        )

        # last coefficient in Chebyshev basis estimates error
        deltaFPoly.changeBasis(('Array',)+3*('Chebyshev',))

        # estimating truncation errors in each direction
        truncationErrorChi = np.mean(
            np.abs(deltaFPoly.coefficients[:, -1, :, :]), axis=(1, 2),
        )
        truncationErrorPz = np.mean(
            np.abs(deltaFPoly.coefficients[:, :, -1, :]), axis=(1, 2),
        )
        truncationErrorPp = np.mean(
            np.abs(deltaFPoly.coefficients[:, :, :, -1]), axis=(1, 2),
        )

        # estimating the total truncation error as the maximum of these three
        return max(
            np.max(truncationErrorChi / deltaFMeanAbs),
            np.max(truncationErrorPz / deltaFMeanAbs),
            np.max(truncationErrorPp / deltaFMeanAbs),
        )
    
    def checkLinearization(self, deltaF=None):
        """
        Compute two criteria to verify the validity of the linearization of the
        Boltzmann equation: :math:`\delta f/f_{eq}` and :math:`C[\delta f]/L[\delta f]`.
        To be valid, at least one of the two criteria must be small for each particle.

        Parameters
        ----------
        deltaF : array-like, optional
            Solution of the Boltzmann equation. The default is None.

        Returns
        -------
        criterion1 : tuple
        criterion2 : tuple
            Criteria for the validity of the linearization.

        """
        if deltaF is None:
            deltaF = self.solveBoltzmannEquations()

        particles = self.offEqParticles

        # constructing Polynomial class from deltaF array
        deltaFPoly = Polynomial(deltaF, self.grid, ('Array', self.basisM, self.basisN, self.basisN), ('z', 'z', 'pz', 'pp'), False)
        deltaFPoly.changeBasis(('Array',)+3*('Cardinal',))

        msqFull = np.array([particle.msqVacuum(self.background.fieldProfiles) for particle in particles])
        fieldPoly = Polynomial(np.sum(self.background.fieldProfiles,axis=1), self.grid, 'Cardinal', 'z', True)
        dfielddChi = fieldPoly.derivative(0).coefficients[None, 1:-1, None, None]

        # adding new axes, to make everything rank 3 like deltaF (z, pz, pp)
        # for fast multiplication of arrays, using numpy's broadcasting rules
        pz = self.grid.pzValues[np.newaxis, np.newaxis, :, np.newaxis]
        pp = self.grid.ppValues[np.newaxis, np.newaxis, np.newaxis, :]
        msq = msqFull[:, 1:-1, np.newaxis, np.newaxis]
        # constructing energy with (z, pz, pp) axes
        E = np.sqrt(msq + pz**2 + pp**2)

        TFull = self.background.temperatureProfile
        T = TFull[np.newaxis, 1:-1, np.newaxis, np.newaxis]
        statistics = np.array([-1 if particle.statistics == "Fermion" else 1 for particle in particles])[:,None,None,None]

        fEq = BoltzmannSolver.__feq(E / T, statistics)
        fEqPoly = Polynomial(fEq, self.grid, ('Array',)+3*('Cardinal',), ('z', 'z', 'pz', 'pp'), False)

        # temperature here is the T-scale of grid
        dpzdrz = (
            2 * self.grid.momentumFalloffT
            / (1 - self.grid.rzValues**2)[np.newaxis, np.newaxis, :, np.newaxis]
        )
        dppdrp = (
            self.grid.momentumFalloffT
            / (1 - self.grid.rpValues)[np.newaxis, np.newaxis, np.newaxis, :]
        )

        # base integrand, for '00'
        integrand = dfielddChi * dpzdrz * dppdrp * pp / (4 * np.pi**2 * E)

        # The first criterion is to require that POut/PEq is small
        POut = deltaFPoly.integrate((1,2,3), integrand).coefficients
        PEq = fEqPoly.integrate((1,2,3), integrand).coefficients
        criterion1 = POut/PEq

        # If criterion1 is large, we need C[deltaF]/L[deltaF] to be small
        operator, source, liouville, collision = self.buildLinearEquations()
        CdeltaF = np.sum(collision*deltaF[None,None,None,None,...], axis=(4,5,6,7))
        LdeltaF = np.sum(liouville*deltaF[None,None,None,None,...], axis=(4,5,6,7))
        CdeltaFPoly = Polynomial(CdeltaF, self.grid, ('Array',)+3*('Cardinal',), ('z','z','pz','pp'), False)
        LdeltaFPoly = Polynomial(LdeltaF, self.grid, ('Array',)+3*('Cardinal',), ('z','z','pz','pp'), False)
        CdeltaFIntegrated = CdeltaFPoly.integrate((1,2,3), integrand).coefficients
        LdeltaFIntegrated = LdeltaFPoly.integrate((1,2,3), integrand).coefficients
        criterion2 = CdeltaFIntegrated/LdeltaFIntegrated

        return criterion1, criterion2

    def buildLinearEquations(self):
        """
        Constructs matrix and source for Boltzmann equation.

        Note, we make extensive use of numpy's broadcasting rules.
        """

        particles = self.offEqParticles

        # coordinates
        xi, pz, pp = self.grid.getCoordinates()  # non-compact
        # adding new axes, to make everything rank 3 like deltaF, (z, pz, pp)
        # for fast multiplication of arrays, using numpy's broadcasting rules
        xi = xi[None, :, None, None]
        pz = pz[None, None, :, None]
        pp = pp[None, None, None, :]

        # compactified coordinates
        chi, rz, rp = self.grid.getCompactCoordinates(endpoints=False)

        # background profiles
        TFull = self.background.temperatureProfile
        vFull = self.background.velocityProfile
        msqFull = np.array([
            particle.msqVacuum(self.background.fieldProfiles)
            for particle in particles
        ])
        vw = self.background.vw

        # expanding to be rank 3 arrays, like deltaF
        T = TFull[None, 1:-1, None, None]
        v = vFull[None, 1:-1, None, None]
        msq = msqFull[:, 1:-1, None, None]
        E = np.sqrt(msq + pz**2 + pp**2)

        # fluctuation mode
        statistics = np.array([
            -1 if particle.statistics == "Fermion" else 1
            for particle in particles
        ])[:, None, None, None]

        # building parts which depend on the 'derivatives' argument
        if self.derivatives == "Spectral":
            # fit the background profiles to polynomials
            TPoly = Polynomial(TFull, self.grid, 'Cardinal', 'z', True)
            vPoly = Polynomial(vFull, self.grid, 'Cardinal', 'z', True)
            msqPoly = Polynomial(msqFull, self.grid, ('Array', 'Cardinal'), ('Array', 'z'), True)
            # intertwiner matrices
            TChiMat = TPoly.matrix(self.basisM, "z")
            TRzMat = TPoly.matrix(self.basisN, "pz")
            TRpMat = TPoly.matrix(self.basisN, "pp")
            # derivative matrices
            derivMatrixChi = TPoly.derivMatrix(self.basisM, "z")[1:-1]
            derivMatrixRz = TPoly.derivMatrix(self.basisN, "pz")[1:-1]
            # spatial derivatives of profiles
            dTdChi = TPoly.derivative(0).coefficients[None, 1:-1, None, None]
            dvdChi = vPoly.derivative(0).coefficients[None, 1:-1, None, None]
            dMsqdChi = msqPoly.derivative(1).coefficients[:, 1:-1, None, None]
        elif self.derivatives == "Finite Difference":
            # intertwiner matrices are simply unit matrices
            # as we are in the (Cardinal, Cardinal) basis
            TChiMat = np.identity(self.grid.M - 1)
            TRzMat = np.identity(self.grid.N - 1)
            TRpMat = np.identity(self.grid.N - 1)
            # derivative matrices
            chiFull, rzFull, rpFull = self.grid.getCompactCoordinates(
                endpoints=True
            )
            derivOperatorChi = findiff.FinDiff((0, chiFull, 1), acc=2)
            derivMatrixChi = derivOperatorChi.matrix((self.grid.M + 1,))
            derivOperatorRz = findiff.FinDiff((0, rzFull, 1), acc=2)
            derivMatrixRz = derivOperatorRz.matrix((self.grid.N + 1,))
            # spatial derivatives of profiles, endpoints used for taking
            # derivatives but then dropped as deltaF fixed at 0 at endpoints
            dTdChi = (derivMatrixChi @ TFull)[None, 1:-1, None, None]
            dvdChi = (derivMatrixChi @ vFull)[None, 1:-1, None, None]
            # the following is equivalent to:
            # dMsqdChiEinsum = np.einsum(
            #   "ij,aj->ai", derivMatrixChi.toarray(), msqFull
            # )[:, 1:-1, None, None]
            dMsqdChi = np.sum(
                derivMatrixChi.toarray()[None, :, :] * msqFull[:, None, :],
                axis=-1,
            )[:, 1:-1, None, None]
            # restructuring derivative matrices to appropriate forms for
            # Liouville operator
            derivMatrixChi = derivMatrixChi.toarray()[1:-1, 1:-1]
            derivMatrixRz = derivMatrixRz.toarray()[1:-1, 1:-1]


        # dot products with wall velocity
        gammaWall = 1 / np.sqrt(1 - vw**2)
        PWall = gammaWall * (pz - vw * E)

        # dot products with plasma profile velocity
        gammaPlasma = 1 / np.sqrt(1 - v**2)
        EPlasma = gammaPlasma * (E - v * pz)
        PPlasma = gammaPlasma * (pz - v * E)

        # dot product of velocities
        uwBaruPl = gammaWall * gammaPlasma * (vw - v)

        # (exact) derivatives of compactified coordinates
        dchidxi, drzdpz, drpdpp = self.grid.getCompactificationDerivatives()
        dchidxi = dchidxi[None, :, None, None]
        drzdpz = drzdpz[None, None, :, None]

        # derivative of equilibrium distribution
        dfEq = BoltzmannSolver.__dfeq(EPlasma / T, statistics)

        ##### source term #####
        # Given by S_i on the RHS of Eq. (5) in 2204.13120, with further details
        # given in Eq. (6).
        source = (dfEq / T) * dchidxi * (
            PWall * PPlasma * gammaPlasma**2 * dvdChi
            + PWall * EPlasma * dTdChi / T
            + 1 / 2 * dMsqdChi * uwBaruPl
        )

        ##### liouville operator #####
        # Given in the LHS of Eq. (5) in 2204.13120, with further details given
        # by the second line of Eq. (32).
        liouville = np.identity(len(particles))[:, None, None, None, :, None, None, None]*(
            dchidxi[:, :, :, :, None, None, None, None]
                * PWall[:, :, :, :, None, None, None, None]
                * derivMatrixChi[None, :, None, None, None, :, None, None]
                * TRzMat[None, None, :, None, None, None, :, None]
                * TRpMat[None, None, None, :, None, None, None, :]
            - dchidxi[:, :, :, :, None, None, None, None]
                * drzdpz[:, :, :, :, None, None, None, None]
                * gammaWall / 2
                * dMsqdChi[:, :, :, :, None, None, None, None]
                * TChiMat[None, :, None, None, None, :, None, None]
                * derivMatrixRz[None, None, :, None, None, None, :, None]
                * TRpMat[None, None, None, :, None, None, None, :]
        )
        """
        An alternative, but slower, implementation is given by the following:
        liouville = (
            np.einsum(
                "ijk, ia, jb, kc -> ijkabc",
                dchidxi * PWall,
                derivChi,
                TRzMat,
                TRpMat,
                optimize=True,
            )
            - np.einsum(
                "ijk, ia, jb, kc -> ijkabc",
                gammaWall / 2 * dchidxi * drzdpz * dmsqdChi,
                TChiMat,
                derivRz,
                TRpMat,
                optimize=True,
            )
        )
        """
       
        # including factored-out T^2 in collision integrals
        collision = (
            (T ** 2)[:, :, :, :, None, None, None, None]
            * TChiMat[None, :, None, None, None, :, None, None]
            * self.collisionArray[:, None, :, :, :, None, :, :]
        )
        ##### total operator #####
        operator = liouville + collision

        # reshaping indices
        N_new = len(particles) * (self.grid.M - 1) * (self.grid.N - 1) * (self.grid.N - 1)
        source = np.reshape(source, N_new, order="C")
        operator = np.reshape(operator, (N_new, N_new), order="C")

        # returning results
        return operator, source, liouville, collision
    
    def readCollisions(self, directoryName: str) -> None:
        self.collisionArray = CollisionArray.newFromDirectory(
            directoryName, self.grid, self.basisN, self.offEqParticles,
        )

    def __checkBasis(basis):
        """
        Check that basis is recognised
        """
        bases = ["Cardinal", "Chebyshev"]
        assert basis in bases, "BoltzmannSolver error: unkown basis %s" % basis

    def __checkDerivatives(derivatives):
        """
        Check that derivative option is recognised
        """
        derivativesOptions = ["Spectral", "Finite Difference"]
        assert derivatives in derivativesOptions, \
            f"BoltzmannSolver error: unkown derivatives option {derivatives}"

    @staticmethod
    def __feq(x, statistics):
        """
        Thermal distribution functions, Bose-Einstein and Fermi-Dirac
        """
        x = np.asarray(x)
        return np.where(
            x > BoltzmannSolver.MAX_EXPONENT,
            0,
            1 / (np.exp(x) - statistics),
        )

    @staticmethod
    def __dfeq(x, statistics):
        """
        Temperature derivative of thermal distribution functions
        """
        x = np.asarray(x)
        return np.where(
            x > BoltzmannSolver.MAX_EXPONENT,
            -0,
            -1 / (np.exp(x) - 2*statistics + np.exp(-x)),
        )<|MERGE_RESOLUTION|>--- conflicted
+++ resolved
@@ -163,19 +163,12 @@
 
         # base integrand, for '00'
         integrand = dpzdrz * dppdrp * pp / (4 * np.pi**2 * E)
-<<<<<<< HEAD
-
-        Delta00 = deltaFPoly.integrate((2,3), integrand)
-        Delta02 = deltaFPoly.integrate((2,3), pz**2 * integrand)
-        Delta20 = deltaFPoly.integrate((2,3), E**2 * integrand)
-        Delta11 = deltaFPoly.integrate((2,3), E*pz * integrand)
-=======
         
         Delta00 = deltaFPoly.integrate((2, 3), integrand)
         Delta02 = deltaFPoly.integrate((2, 3), pz**2 * integrand)
         Delta20 = deltaFPoly.integrate((2, 3), E**2 * integrand)
         Delta11 = deltaFPoly.integrate((2, 3), E*pz * integrand)
->>>>>>> 0bcd569a
+        
         Deltas = BoltzmannDeltas(
             Delta00=Delta00, Delta02=Delta02, Delta20=Delta20, Delta11=Delta11
         )
