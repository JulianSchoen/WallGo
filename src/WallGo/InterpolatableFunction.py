--- conflicted
+++ resolved
@@ -210,13 +210,7 @@
             if (self.__directEvaluateCount >= self._evaluationsUntilAdaptiveUpdate):
                 self.__adaptiveInterpolationUpdate()
 
-<<<<<<< HEAD
-
-
     def evaluateInterpolation(self, x: npt.ArrayLike, derivOrder: int=0) -> npt.ArrayLike:
-=======
-    def evaluateInterpolation(self, x: npt.ArrayLike) -> npt.ArrayLike:
->>>>>>> b92b258b
         """Evaluates our interpolated function at input x
         """
         if derivOrder == 0:
@@ -226,12 +220,7 @@
         else:
             raise "InterpolatableFunction error: only the 1st and 2nd derivatives are stored as cubic splines."
 
-<<<<<<< HEAD
-
     def __evaluateOutOfBounds(self, x: npt.ArrayLike, derivOrder: int=0) -> npt.ArrayLike:
-=======
-    def __evaluateOutOfBounds(self, x: npt.ArrayLike) -> npt.ArrayLike:
->>>>>>> b92b258b
         """This gets called when the function is called outside the range of its interpolation table.
         We either extrapolate (different extrapolations are possible) or evaluate the function directly based on _functionImplementation() 
         """
@@ -245,17 +234,11 @@
         bErrorExtrapolation = self.extrapolationTypeLower == EExtrapolationType.ERROR and self.extrapolationTypeUpper == EExtrapolationType.ERROR
         bNoExtrapolation = self.extrapolationTypeLower == EExtrapolationType.NONE and self.extrapolationTypeUpper == EExtrapolationType.NONE
 
-<<<<<<< HEAD
-        if (not self.__interpolatedFunction or bNoExtrapolation or derivOrder >= 3):
-            res = self.__evaluateDirectly(x, derivOrder)
-        
-=======
         if bErrorExtrapolation:
             ## OG: I've added this for cases such as where the extrumum doesn't exist outside some range
             raise ValueError(f"Out of bounds: {x} outside [{self.__rangeMin}, {self.__rangeMax}]")
-        elif not self.__interpolatedFunction or bNoExtrapolation:
-            res = self.__evaluateDirectly(x)
->>>>>>> b92b258b
+        elif not self.__interpolatedFunction or bNoExtrapolation or derivOrder >= 3:
+            res = self.__evaluateDirectly(x, derivOrder)
         else:
             ## Now we have something to extrapolate
 
@@ -342,12 +325,7 @@
     def derivative(self, x: npt.ArrayLike, derivOrder: int=1, useInterpolatedValues=True) -> npt.ArrayLike:
         return self.__call__(x, derivOrder, useInterpolatedValues)
 
-<<<<<<< HEAD
-
     def __evaluateDirectly(self, x: npt.ArrayLike, derivOrder: int=0, bScheduleForInterpolation=True) -> npt.ArrayLike: 
-=======
-    def __evaluateDirectly(self, x: npt.ArrayLike, bScheduleForInterpolation=True) -> npt.ArrayLike: 
->>>>>>> b92b258b
         """Evaluate the function directly based on _functionImplementation, instead of using interpolations.
         This also accumulates data for the adaptive interpolation functionality which is best kept separate from 
         the abstract _functionImplementation method.
