--- conflicted
+++ resolved
@@ -7,11 +7,7 @@
 from scipy.special import eval_chebyt
 import h5py  # read/write hdf5 structured binary data file format
 
-<<<<<<< HEAD
-# from .Particle import Particle
-=======
 from .particle import Particle
->>>>>>> b99826df
 from .Polynomial import Polynomial
 from .Grid import Grid
 
@@ -140,7 +136,6 @@
     ## This will fail with assert or exception if something goes wrong.
     # If we don't want to abort, consider denoting failure by return value instead
     @staticmethod
-<<<<<<< HEAD
     def newFromDirectory(
         collision: "Collision",
         grid: Grid,
@@ -148,9 +143,6 @@
         particles: list,
         bInterpolate: bool = True,
     ) -> "CollisionArray":
-=======
-    def newFromDirectory(collision: str, grid: Grid, basisType: str, particles: list, bInterpolate: bool = True) -> 'CollisionArray':
->>>>>>> b99826df
         """
         Create a new CollisionArray object from a directory containing collision files.
 
