## Default settings for WallGo.
## All file paths are relative to WallGo package directory.
## Inlined comments will NOT work!


[DataFiles]
InterpolationTable_Jb = Data/InterpolationTable_Jb.txt
InterpolationTable_Jf = Data/InterpolationTable_Jf.txt

[PolynomialGrid]
# Specify sizes of our polynomials grid. See eq. (34) in 2204.13120
# M in the paper
spatialGridSize = 22

# N in the paper
momentumGridSize = 11

# Fraction of grid points inside the wall defined by the interval
# [-wallThickness+wallCenter, wallThickness+wallCenter] 
# (see the parameters of Grid3Scales).
# Should be a number between 0 and 1.
ratioPointsWall = 0.5

# Smoothing factor of the mapping function (the larger the smoother)
smoothing = 0.1

[EquationOfMotion]
# The absolute error tolerance for the wall-velocity result
errTol = 1e-3

# The parameters for finding the pressure on the wall at a given wall velocity
# in the file src/WallGo/equationOfMotion.py
# Relative error tolerance for the pressure
pressRelErrTol = 0.1

# Maximum number of iterations for the convergence of the pressure
maxIterations = 100

# Bounds on wall thickness (in units of 1/Tnucl)
wallThicknessLowerBound = 0.1
wallThicknessUpperBound = 100.0

# Bounds on wall offset
wallOffsetLowerBound = -10.0
wallOffsetUpperBound = 10.0

[EffectivePotential]
# Relative accuracy at which the potential can be evaluated. If the potential is polynomial,
# should be set at the machine precision ~1e-15. Here, the accuracy is limited by the 
# numerical integration of the J functions.
potentialError = 1e-8

# Desired accuracy of the phase tracer and the resulting FreeEnergy interpolation.
phaseTracerTol = 1e-6

[Hydrodynamics]
# The following two parameters set the minimum and maximum temperature that is
# probed in Hydrodynamics. They are given in units of the nucleation temperature
tmax = 10.
tmin = 0.01
<<<<<<< HEAD

# Relative error tolerance for hydrodynamics
hydrodynamicsRelErrTol = 1e-6

# Absolute error tolerance for hydrodynamics
hydrodynamicsAbsErrTol = 1e-6
=======
# Relative and absolute tolerance used in Hydrodynamics
relativeTol = 1e-6
absoluteTol = 1e-10
>>>>>>> fc3f9ac3
<|MERGE_RESOLUTION|>--- conflicted
+++ resolved
@@ -58,15 +58,7 @@
 # probed in Hydrodynamics. They are given in units of the nucleation temperature
 tmax = 10.
 tmin = 0.01
-<<<<<<< HEAD
 
-# Relative error tolerance for hydrodynamics
-hydrodynamicsRelErrTol = 1e-6
-
-# Absolute error tolerance for hydrodynamics
-hydrodynamicsAbsErrTol = 1e-6
-=======
 # Relative and absolute tolerance used in Hydrodynamics
 relativeTol = 1e-6
-absoluteTol = 1e-10
->>>>>>> fc3f9ac3
+absoluteTol = 1e-10