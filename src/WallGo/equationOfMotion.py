--- conflicted
+++ resolved
@@ -837,14 +837,9 @@
         velocityProfile = None
         if not self.forceEnergyConservation:
             # If conservation of energy and momentum is not enforced, fix the velocity
-<<<<<<< HEAD
-            # and temperature to the following profiles. Otherwise, they will be
-            # evaluated at each iteration.
-=======
             # and temperature to the following profiles, which are the profiles computed
             # at the first iteration. Otherwise, they will be evaluated at each
             # iteration.
->>>>>>> cf295b2e
             temperatureProfile = boltzmannBackground.temperatureProfile[1:-1]
             velocityProfile = boltzmannBackground.velocityProfile[1:-1]
 
