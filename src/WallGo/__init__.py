<<<<<<< HEAD
=======
"""Import types here. We do this so that eg. the EOM class can be accessed as 
WallGo.EOM. If this wasn't done, WallGo.EOM would actually refer to the MODULE EOM.py
which we don't want, and would cause hard-to-diagnoze crashes.
TODO Is there a better way of doing all this?! 
"""

>>>>>>> 8eb27789
from .boltzmann import BoltzmannSolver
from .containers import PhaseInfo, BoltzmannBackground, BoltzmannDeltas, WallParams
from .exceptions import WallGoError, WallGoPhaseValidationError, CollisionLoadError
from .grid import Grid
from .grid3Scales import Grid3Scales
from .hydrodynamics import Hydrodynamics
from .hydrodynamicsTemplateModel import HydrodynamicsTemplateModel
from .polynomial import Polynomial
from .thermodynamics import Thermodynamics
from .equationOfMotion import EOM
from .results import WallGoResults


from .particle import Particle
from .fields import Fields
from .genericModel import GenericModel
<<<<<<< HEAD
from .EffectivePotential import EffectivePotential, VeffDerivativeScales
from .FreeEnergy import FreeEnergy
from .wallGoManager import WallGoManager, WallSolverSettings
from .InterpolatableFunction import InterpolatableFunction
=======
from .EffectivePotential import EffectivePotential
from .freeEnergy import FreeEnergy
from .wallGoManager import WallGoManager
from .interpolatableFunction import InterpolatableFunction
>>>>>>> 8eb27789

from .collisionArray import CollisionArray

from .integrals import Integrals
from .Config import Config

from .WallGoUtils import getSafePathToResource

global _bCollisionModuleAvailable # pylint: disable=invalid-name
_bCollisionModuleAvailable: bool = False

try:
    import WallGoCollision

    print(f"Loaded WallGoCollision package from location: {WallGoCollision.__path__}")
    _bCollisionModuleAvailable = True # pylint: disable=invalid-name

    from .collisionHelpers import *

<<<<<<< HEAD
except ImportError as e:
=======
except ModuleNotFoundError as e:
>>>>>>> 8eb27789
    print(f"Error loading WallGoCollision module: {e}")
    print(
        "This could indicate an issue with your installation of WallGo or "\
        "WallGoCollision, or both. This is non-fatal, but you will not be able to"\
        " utilize collision integration routines."
    )


def isCollisionModuleAvailable() -> bool:
    """
    Returns True if the WallGoCollision extension module could be loaded and is ready
    for use. By default it is loaded together with WallGo, but WallGo can operate in
    restricted mode even if the load fails. This function can be used to check module
    availability at runtime if you must operate in an environment where the module may
    not always be available.
    """
    return _bCollisionModuleAvailable


defaultConfigFile = getSafePathToResource("Config/WallGoDefaults.ini")

# config = loadConfig(defaultConfigFile)

# if (config == {}):
#    errorMessage = "Failed to load WallGo config file: " + defaultConfigFile
#    raise RuntimeError(errorMessage)

# print("Read WallGo config:")
# print(config)

_bInitialized = False # pylint: disable=invalid-name
"""Configuration settings for WallGo"""
config = Config()

"""Default integral objects for WallGo. Calling WallGo.initialize() optimizes these by
replacing their direct computation with precomputed interpolation tables."""
defaultIntegrals = Integrals()
defaultIntegrals.Jb.disableAdaptiveInterpolation()
defaultIntegrals.Jf.disableAdaptiveInterpolation()


# Define a separate initializer function that does NOT get called automatically.
# This is good for preventing heavy startup operations from running if the user just
# wants a one part of WallGo and not the full framework, eg. `import WallGo.Integrals`.
# Downside is that programs need to manually call this, preferably as early as possible.
def initialize() -> None:
    """
    WallGo initializer. This should be called as early as possible in your program.
    """

    global _bInitialized # pylint: disable=invalid-name
    global config # pylint: disable=invalid-name

    if not _bInitialized:

        ## read default config
        config.readINI(getSafePathToResource("Config/WallGoDefaults.ini"))
        config.readINI(getSafePathToResource("Config/CollisionDefaults.ini"))

        # print(config)

        ## Initialize interpolations for our default integrals
        _initalizeIntegralInterpolations()

        _bInitialized = True

    else:
        raise RuntimeWarning("Warning: Repeated call to WallGo.initialize()")


def _initalizeIntegralInterpolations() -> None: # pylint: disable=invalid-name
    global config # pylint: disable=invalid-name

    defaultIntegrals.Jb.readInterpolationTable(
        getSafePathToResource(config.get("DataFiles", "InterpolationTable_Jb")),
        bVerbose=False,
    )
    defaultIntegrals.Jf.readInterpolationTable(
        getSafePathToResource(config.get("DataFiles", "InterpolationTable_Jf")),
        bVerbose=False,
    )<|MERGE_RESOLUTION|>--- conflicted
+++ resolved
@@ -1,12 +1,3 @@
-<<<<<<< HEAD
-=======
-"""Import types here. We do this so that eg. the EOM class can be accessed as 
-WallGo.EOM. If this wasn't done, WallGo.EOM would actually refer to the MODULE EOM.py
-which we don't want, and would cause hard-to-diagnoze crashes.
-TODO Is there a better way of doing all this?! 
-"""
-
->>>>>>> 8eb27789
 from .boltzmann import BoltzmannSolver
 from .containers import PhaseInfo, BoltzmannBackground, BoltzmannDeltas, WallParams
 from .exceptions import WallGoError, WallGoPhaseValidationError, CollisionLoadError
@@ -23,17 +14,10 @@
 from .particle import Particle
 from .fields import Fields
 from .genericModel import GenericModel
-<<<<<<< HEAD
 from .EffectivePotential import EffectivePotential, VeffDerivativeScales
-from .FreeEnergy import FreeEnergy
+from .freeEnergy import FreeEnergy
 from .wallGoManager import WallGoManager, WallSolverSettings
-from .InterpolatableFunction import InterpolatableFunction
-=======
-from .EffectivePotential import EffectivePotential
-from .freeEnergy import FreeEnergy
-from .wallGoManager import WallGoManager
 from .interpolatableFunction import InterpolatableFunction
->>>>>>> 8eb27789
 
 from .collisionArray import CollisionArray
 
@@ -42,26 +26,22 @@
 
 from .WallGoUtils import getSafePathToResource
 
-global _bCollisionModuleAvailable # pylint: disable=invalid-name
+global _bCollisionModuleAvailable  # pylint: disable=invalid-name
 _bCollisionModuleAvailable: bool = False
 
 try:
     import WallGoCollision
 
     print(f"Loaded WallGoCollision package from location: {WallGoCollision.__path__}")
-    _bCollisionModuleAvailable = True # pylint: disable=invalid-name
+    _bCollisionModuleAvailable = True  # pylint: disable=invalid-name
 
     from .collisionHelpers import *
 
-<<<<<<< HEAD
 except ImportError as e:
-=======
-except ModuleNotFoundError as e:
->>>>>>> 8eb27789
     print(f"Error loading WallGoCollision module: {e}")
     print(
-        "This could indicate an issue with your installation of WallGo or "\
-        "WallGoCollision, or both. This is non-fatal, but you will not be able to"\
+        "This could indicate an issue with your installation of WallGo or "
+        "WallGoCollision, or both. This is non-fatal, but you will not be able to"
         " utilize collision integration routines."
     )
 
@@ -88,7 +68,7 @@
 # print("Read WallGo config:")
 # print(config)
 
-_bInitialized = False # pylint: disable=invalid-name
+_bInitialized = False  # pylint: disable=invalid-name
 """Configuration settings for WallGo"""
 config = Config()
 
@@ -108,8 +88,8 @@
     WallGo initializer. This should be called as early as possible in your program.
     """
 
-    global _bInitialized # pylint: disable=invalid-name
-    global config # pylint: disable=invalid-name
+    global _bInitialized  # pylint: disable=invalid-name
+    global config  # pylint: disable=invalid-name
 
     if not _bInitialized:
 
@@ -128,8 +108,8 @@
         raise RuntimeWarning("Warning: Repeated call to WallGo.initialize()")
 
 
-def _initalizeIntegralInterpolations() -> None: # pylint: disable=invalid-name
-    global config # pylint: disable=invalid-name
+def _initalizeIntegralInterpolations() -> None:  # pylint: disable=invalid-name
+    global config  # pylint: disable=invalid-name
 
     defaultIntegrals.Jb.readInterpolationTable(
         getSafePathToResource(config.get("DataFiles", "InterpolationTable_Jb")),
