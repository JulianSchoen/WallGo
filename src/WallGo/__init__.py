"""Import types here. We do this so that eg. the EOM class can be accessed as 
WallGo.EOM. If this wasn't done, WallGo.EOM would actually refer to the MODULE EOM.py which we don't want,
and would cause hard-to-diagnoze crashes.
TODO Is there a better way of doing all this?! 
"""

from .boltzmann import BoltzmannBackground, BoltzmannSolver
from .containers import PhaseInfo, BoltzmannBackground
from .exceptions import WallGoError, WallGoPhaseValidationError
<<<<<<< HEAD
from .grid import Grid
from .Hydro import Hydro
=======
from .Grid import Grid
from .hydrodynamics import Hydrodynamics
>>>>>>> 47b742a0
from .HydroTemplateModel import HydroTemplateModel
from .Polynomial import Polynomial
from .Thermodynamics import Thermodynamics
from .equationOfMotion import EOM
from .exceptions import WallGoError, WallGoPhaseValidationError
from .containers import PhaseInfo, WallParams
from .results import WallGoResults


from .particle import Particle
from .Fields import Fields
from .genericModel import GenericModel
from .EffectivePotential import EffectivePotential
from .FreeEnergy import FreeEnergy
from .WallGoManager import WallGoManager
from .InterpolatableFunction import InterpolatableFunction

from .CollisionArray import CollisionArray

from .Integrals import Integrals
from .Config import Config

from .collisionWrapper import Collision
from .WallGoUtils import getSafePathToResource


defaultConfigFile = getSafePathToResource("Config/WallGoDefaults.ini")

#config = loadConfig(defaultConfigFile)

#if (config == {}):
#    errorMessage = "Failed to load WallGo config file: " + defaultConfigFile
#    raise RuntimeError(errorMessage)

#print("Read WallGo config:")
#print(config)

_bInitialized = False
config = Config()

"""Default integral objects for WallGo. Calling WallGo.initialize() optimizes these by replacing their direct computation with 
precomputed interpolation tables."""
defaultIntegrals = Integrals()
defaultIntegrals.Jb.disableAdaptiveInterpolation()
defaultIntegrals.Jf.disableAdaptiveInterpolation()


## Define a separate initializer function that does NOT get called automatically. 
## This is good for preventing heavy startup operations from running if the user just wants a one part of WallGo and not the full framework, eg. ``import WallGo.Integrals``.
## Downside is that programs need to manually call this, preferably as early as possible.
def initialize() -> None:
    """WallGo initializer. This should be called as early as possible in your program.
    """

    global _bInitialized
    global config 

    if not _bInitialized:

        ## read default config
        config.readINI( getSafePathToResource("Config/WallGoDefaults.ini") )
        config.readINI( getSafePathToResource("Config/CollisionDefaults.ini") )
        
        #print(config)

        ## Initialize interpolations for our default integrals
        _initalizeIntegralInterpolations()

        _bInitialized = True
    
    else:
        raise RuntimeWarning("Warning: Repeated call to WallGo.initialize()")
    

def _initalizeIntegralInterpolations() -> None:
    global config 
    
    defaultIntegrals.Jb.readInterpolationTable(
        getSafePathToResource(config.get("DataFiles", "InterpolationTable_Jb")), bVerbose=False 
        )
    defaultIntegrals.Jf.readInterpolationTable(
        getSafePathToResource(config.get("DataFiles", "InterpolationTable_Jf")), bVerbose=False 
        )<|MERGE_RESOLUTION|>--- conflicted
+++ resolved
@@ -7,13 +7,8 @@
 from .boltzmann import BoltzmannBackground, BoltzmannSolver
 from .containers import PhaseInfo, BoltzmannBackground
 from .exceptions import WallGoError, WallGoPhaseValidationError
-<<<<<<< HEAD
 from .grid import Grid
-from .Hydro import Hydro
-=======
-from .Grid import Grid
 from .hydrodynamics import Hydrodynamics
->>>>>>> 47b742a0
 from .HydroTemplateModel import HydroTemplateModel
 from .Polynomial import Polynomial
 from .Thermodynamics import Thermodynamics
