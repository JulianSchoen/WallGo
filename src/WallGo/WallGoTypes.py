from dataclasses import dataclass
import numpy as np
from .Fields import Fields
from .helpers import boostVelocity
from .Polynomial import Polynomial
<<<<<<< HEAD
from .Particle import Particle
=======
from scipy.interpolate import UnivariateSpline
>>>>>>> 94576e89
# Put common data classes etc here


@dataclass
class PhaseInfo:
    # Field values at the two phases at T (we go from 1 to 2)
    phaseLocation1: Fields
    phaseLocation2: Fields
    temperature: float



"""LN: What's going on with the fieldProfiles array here? When constructing a background in EOM.wallPressure(), 
it explicitly reshapes the input fieldProfiles to include endpoints (VEVs). But then in this class there is a lot of slicing in range 1:-1
that just removes the endspoints.
"""
class BoltzmannBackground:
    def __init__(
        self,
        velocityMid: np.ndarray,
        velocityProfile: np.ndarray,
        fieldProfiles: Fields,
        temperatureProfile: np.ndarray,
        polynomialBasis: str = "Cardinal",
    ):
        # assumes input is in the wall frame
        self.vw = 0
        self.velocityProfile = np.asarray(velocityProfile)
        self.fieldProfiles = fieldProfiles.view(Fields) ## NEEDS to be Fields object
        self.temperatureProfile = np.asarray(temperatureProfile)
        self.polynomialBasis = polynomialBasis
        self.vMid = velocityMid
        self.TMid = 0.5 * (temperatureProfile[0] + temperatureProfile[-1])

    def boostToPlasmaFrame(self) -> None:
        """
        Boosts background to the plasma frame
        """
        self.velocityProfile = boostVelocity(self.velocityProfile, self.vMid)
        self.vw = boostVelocity(self.vw, self.vMid)

    def boostToWallFrame(self) -> None:
        """
        Boosts background to the wall frame
        """
        self.velocityProfile = boostVelocity(self.velocityProfile, self.vw)
        self.vw = 0


@dataclass
class BoltzmannDeltas:
    """
    Integrals of the out-of-equilibrium particle densities,
    defined in equation (15) of arXiv:2204.13120.
    """
    Delta00: Polynomial
    Delta02: Polynomial
    Delta20: Polynomial
    Delta11: Polynomial
    
    def __mul__(self, other):
        return BoltzmannDeltas(Delta00=other*self.Delta00, Delta02=other*self.Delta02, Delta20=other*self.Delta20, Delta11=other*self.Delta11)
    def __rmul__(self, other):
        return BoltzmannDeltas(Delta00=other*self.Delta00, Delta02=other*self.Delta02, Delta20=other*self.Delta20, Delta11=other*self.Delta11)
    def __add__(self, other):
        return BoltzmannDeltas(Delta00=other.Delta00+self.Delta00, Delta02=other.Delta02+self.Delta02, Delta20=other.Delta20+self.Delta20, Delta11=other.Delta11+self.Delta11)
    def __sub__(self, other):
        return self.__add__((-1)*other)


@dataclass
class BoltzmannResults:
    """
    Holds results to be returned by BoltzmannSolver
    """
    deltaF: np.ndarray
    Deltas: BoltzmannDeltas
    truncationError: float
    
    # These two criteria are to evaluate the validity of the linearization of the 
    # Boltzmann equation. The arrays contain one element for each out-of-equilibrium
    # particle. To be valid, at least one criterion must be small for each particle.
    linearizationCriterion1: np.ndarray
    linearizationCriterion2: np.ndarray
    
    def __mul__(self, other):
        return BoltzmannResults(deltaF=other*self.deltaF, Deltas=other*self.Deltas, truncationError=abs(other)*self.truncationError, linearizationCriterion1=abs(other)*self.linearizationCriterion1, linearizationCriterion2=self.linearizationCriterion2)
    def __rmul__(self, other):
        return BoltzmannResults(deltaF=other*self.deltaF, Deltas=other*self.Deltas, truncationError=abs(other)*self.truncationError, linearizationCriterion1=abs(other)*self.linearizationCriterion1, linearizationCriterion2=self.linearizationCriterion2)
    def __add__(self, other):
        return BoltzmannResults(deltaF=other.deltaF+self.deltaF, Deltas=other.Deltas+self.Deltas, truncationError=other.truncationError+self.truncationError, linearizationCriterion1=other.linearizationCriterion1+self.linearizationCriterion1, linearizationCriterion2=other.linearizationCriterion2+self.linearizationCriterion2)
    def __sub__(self, other):
        return self.__add__((-1)*other)


@dataclass
class HydroResults():
    """
    Holds results to be returned by Hydro
    """
    # hydrodynamic results
    temperaturePlus: float
    temperatureMinus: float
    velocityJouget: float

    def __init__(
        self,
        temperaturePlus: float,
        temperatureMinus: float,
        velocityJouget: float,
    ):
        self.temperaturePlus = temperaturePlus
        self.temperatureMinus = temperatureMinus
        self.velocityJouget = velocityJouget


@dataclass
class WallParams():
    ## Holds wall widths and wall offsets for all fields
    widths: np.ndarray ## 1D array
    offsets: np.ndarray ## 1D array

    def __add__(self, other):
        return WallParams(widths = (self.widths + other.widths), offsets = (self.offsets + other.offsets))

    def __sub__(self, other):
        return WallParams(widths = (self.widths - other.widths), offsets = (self.offsets - other.offsets))

    def __mul__(self, other):
        ## does not work if other = WallParams type
        return WallParams(widths = self.widths * other, offsets = self.offsets * other)
    def __rmul__(self, other):
        return self.__mul__(other)

    def __truediv__(self, other):
        ## does not work if other = WallParams type
        return WallParams(widths = self.widths / other, offsets = self.offsets / other)


@dataclass
class WallGoResults:
    # HACK! This should probably go in its own file, Results.py,
    # but I was getting circular import errors, so hacked it here.
    # bubble wall speed, and error
    wallVelocity: float
    wallVelocityError: float
    # local thermal equilibrium result
    wallVelocityLTE: float
    # hydrodynamic results
    temperaturePlus: float
    temperatureMinus: float
    velocityJouget: float
    # quantities from WallParams
    wallWidths: np.ndarray
    wallOffsets: np.ndarray
    # quantities from BoltzmannBackground
    velocityProfile: np.ndarray
    fieldProfiles: Fields
    temperatureProfile: np.ndarray
    # quantities from BoltzmannResults
    deltaF: np.ndarray
    Deltas: BoltzmannDeltas
    truncationError: float
    # finite difference results
    deltaFFiniteDifference: np.ndarray
    DeltasFiniteDifference: BoltzmannDeltas
    # measures of nonlinearity
    linearizationCriterion1: np.ndarray
    linearizationCriterion2: np.ndarray

    def __init__(self):
        pass

    def setWallVelocities(
        self,
        wallVelocity: float,
        wallVelocityError: float,
        wallVelocityLTE: float,
    ):
        # main results
        self.wallVelocity = wallVelocity
        self.wallVelocityError = wallVelocityError
        self.wallVelocityLTE = wallVelocityLTE

    def setHydroResults(self, hydroResults: HydroResults):
        # hydrodynamics results
        self.temperaturePlus = hydroResults.temperaturePlus
        self.temperatureMinus = hydroResults.temperatureMinus
        self.velocityJouget = hydroResults.velocityJouget

    def setWallParams(self, wallParams: WallParams):
        # quantities from WallParams
        self.wallWidths = wallParams.widths
        self.wallOffsets = wallParams.offsets

    def setBoltzmannBackground(self, boltzmannBackground: BoltzmannBackground):
        # quantities from BoltzmannBackground
        self.velocityProfile = boltzmannBackground.velocityProfile
        self.fieldProfiles = boltzmannBackground.fieldProfiles
        self.temperatureProfile = boltzmannBackground.temperatureProfile

    def setBoltzmannResults(self, boltzmannResults: BoltzmannResults):
        # quantities from BoltzmannResults
        self.deltaF = boltzmannResults.deltaF
        self.Deltas = boltzmannResults.Deltas
        self.truncationError = boltzmannResults.truncationError
        self.linearizationCriterion1 = boltzmannResults.linearizationCriterion1
        self.linearizationCriterion2 = boltzmannResults.linearizationCriterion2

    def setFiniteDifferenceBoltzmannResults(
        self, boltzmannResults: BoltzmannResults
    ):
        # quantities from finite difference versino of BoltzmannResults
        self.deltaFFiniteDifference = boltzmannResults.deltaF
        self.DeltasFiniteDifference = boltzmannResults.Deltas
        
@dataclass
class WallGoInterpolationResults:
    ## List of stable solutions
    wallVelocities: list[float]
    ## List of unstable solutions
    unstableWallVelocities: list[float]
    
    ## Velocity grid on which the pressures were computed
    velocityGrid: list[float]
    ## Pressures evaluated at velocityGrid
    pressures: list[float]
    ## Spline of the pressure
    pressureSpline: UnivariateSpline
    
    ## WallParams evaluated at velocityGrid
    wallParams: list[WallParams]
    ## BoltzmannResults evaluated at velocityGrid
    boltzmannResults: list[BoltzmannResults]
    ## BoltzmannBackground evaluated at velocityGrid
    boltzmannBackgrounds: list[BoltzmannBackground]
    ## HydroResults evaluated at velocityGrid
    hydroResults: list[HydroResults]<|MERGE_RESOLUTION|>--- conflicted
+++ resolved
@@ -3,11 +3,8 @@
 from .Fields import Fields
 from .helpers import boostVelocity
 from .Polynomial import Polynomial
-<<<<<<< HEAD
-from .Particle import Particle
-=======
 from scipy.interpolate import UnivariateSpline
->>>>>>> 94576e89
+
 # Put common data classes etc here
 
 
