from dataclasses import dataclass
import numpy as np
from .Fields import Fields
from .helpers import boostVelocity
from .Polynomial import Polynomial
from scipy.interpolate import UnivariateSpline
# Put common data classes etc here


@dataclass
class PhaseInfo:
    # Field values at the two phases at T (we go from 1 to 2)
    phaseLocation1: Fields
    phaseLocation2: Fields
    temperature: float


"""LN: What's going on with the fieldProfiles array here? When constructing a background in EOM.wallPressure(), 
it explicitly reshapes the input fieldProfiles to include endpoints (VEVs). But then in this class there is a lot of slicing in range 1:-1
that just removes the endspoints.
"""
class BoltzmannBackground:
    def __init__(
        self,
        velocityMid: float,
        velocityProfile: np.ndarray,
        fieldProfiles: Fields,
        temperatureProfile: np.ndarray,
        polynomialBasis: str = "Cardinal",
    ):
        # assumes input is in the wall frame
        self.vw = 0
        self.velocityProfile = np.asarray(velocityProfile)
        self.fieldProfiles = fieldProfiles.view(Fields) # NEEDS to be Fields object
        self.temperatureProfile = np.asarray(temperatureProfile)
        self.polynomialBasis = polynomialBasis
        self.vMid = velocityMid
        self.TMid = 0.5 * (temperatureProfile[0] + temperatureProfile[-1])

    def boostToPlasmaFrame(self) -> None:
        """
        Boosts background to the plasma frame
        """
        self.velocityProfile = boostVelocity(self.velocityProfile, self.vMid)
        self.vw = boostVelocity(self.vw, self.vMid)

    def boostToWallFrame(self) -> None:
        """
        Boosts background to the wall frame
        """
        self.velocityProfile = boostVelocity(self.velocityProfile, self.vw)
        self.vw = 0


@dataclass
class BoltzmannDeltas:
    """
    Integrals of the out-of-equilibrium particle densities,
    defined in equation (15) of arXiv:2204.13120.
    """
    Delta00: Polynomial  # pylint: disable=invalid-name
    Delta02: Polynomial  # pylint: disable=invalid-name
    Delta20: Polynomial  # pylint: disable=invalid-name
    Delta11: Polynomial  # pylint: disable=invalid-name
    
    def __mul__(self, other):
        """ 
        Multiply a BoltzmannDeltas object with a scalar.
        """
        return BoltzmannDeltas(Delta00=other*self.Delta00, Delta02=other*self.Delta02, Delta20=other*self.Delta20, Delta11=other*self.Delta11)
    def __rmul__(self, other):
        """ 
        Multiply a BoltzmannDeltas object with a scalar.
        """
        return BoltzmannDeltas(Delta00=other*self.Delta00, Delta02=other*self.Delta02, Delta20=other*self.Delta20, Delta11=other*self.Delta11)
    def __add__(self, other):
        """ 
        Add two BoltzmannDeltas objects.
        """
        return BoltzmannDeltas(Delta00=other.Delta00+self.Delta00, Delta02=other.Delta02+self.Delta02, Delta20=other.Delta20+self.Delta20, Delta11=other.Delta11+self.Delta11)
    def __sub__(self, other):
        """ 
        Substract two BoltzmannDeltas objects.
        """
        return self.__add__((-1)*other)


@dataclass
class BoltzmannResults:
    """
    Holds results to be returned by BoltzmannSolver
    """
<<<<<<< HEAD
    deltaF: Polynomial
    Deltas: BoltzmannDeltas
=======
    deltaF: np.ndarray
    Deltas: BoltzmannDeltas  # pylint: disable=invalid-name
>>>>>>> 4007bbb1
    truncationError: float

    # These two criteria are to evaluate the validity of the linearization of the
    # Boltzmann equation. The arrays contain one element for each out-of-equilibrium
    # particle. To be valid, at least one criterion must be small for each particle.
    linearizationCriterion1: np.ndarray | float
    linearizationCriterion2: np.ndarray | float
    
    def __mul__(self, other):
        return BoltzmannResults(deltaF=other*self.deltaF, Deltas=other*self.Deltas, truncationError=abs(other)*self.truncationError, linearizationCriterion1=abs(other)*self.linearizationCriterion1, linearizationCriterion2=self.linearizationCriterion2)
    def __rmul__(self, other):
        return BoltzmannResults(deltaF=other*self.deltaF, Deltas=other*self.Deltas, truncationError=abs(other)*self.truncationError, linearizationCriterion1=abs(other)*self.linearizationCriterion1, linearizationCriterion2=self.linearizationCriterion2)
    def __add__(self, other):
        return BoltzmannResults(deltaF=other.deltaF+self.deltaF, Deltas=other.Deltas+self.Deltas, truncationError=other.truncationError+self.truncationError, linearizationCriterion1=other.linearizationCriterion1+self.linearizationCriterion1, linearizationCriterion2=other.linearizationCriterion2+self.linearizationCriterion2)
    def __sub__(self, other):
        return self.__add__((-1)*other)


@dataclass
class HydroResults():
    """
    Holds results to be returned by Hydro
    """
    # hydrodynamic results
    temperaturePlus: float
    temperatureMinus: float
    velocityJouget: float

    def __init__(
        self,
        temperaturePlus: float,
        temperatureMinus: float,
        velocityJouget: float,
    ):
        self.temperaturePlus = temperaturePlus
        self.temperatureMinus = temperatureMinus
        self.velocityJouget = velocityJouget


@dataclass
class WallParams():
    ## Holds wall widths and wall offsets for all fields
    widths: np.ndarray ## 1D array
    offsets: np.ndarray ## 1D array

    def __add__(self, other):
        return WallParams(widths = (self.widths + other.widths), offsets = (self.offsets + other.offsets))

    def __sub__(self, other):
        return WallParams(widths = (self.widths - other.widths), offsets = (self.offsets - other.offsets))

    def __mul__(self, other):
        ## does not work if other = WallParams type
        return WallParams(widths = self.widths * other, offsets = self.offsets * other)
    def __rmul__(self, other):
        return self.__mul__(other)

    def __truediv__(self, other):
        ## does not work if other = WallParams type
        return WallParams(widths = self.widths / other, offsets = self.offsets / other)


@dataclass
class WallGoResults:
    # HACK! This should probably go in its own file, Results.py,
    # but I was getting circular import errors, so hacked it here.
    # bubble wall speed, and error
    wallVelocity: float
    wallVelocityError: float
    # local thermal equilibrium result
    wallVelocityLTE: float
    # hydrodynamic results
    temperaturePlus: float
    temperatureMinus: float
    velocityJouget: float
    # quantities from WallParams
    wallWidths: np.ndarray
    wallOffsets: np.ndarray
    # quantities from BoltzmannBackground
    velocityProfile: np.ndarray
    fieldProfiles: Fields
    temperatureProfile: np.ndarray
    # quantities from BoltzmannResults
    deltaF: np.ndarray
    Deltas: BoltzmannDeltas
    truncationError: float
    # finite difference results
    deltaFFiniteDifference: np.ndarray
    DeltasFiniteDifference: BoltzmannDeltas
    # measures of nonlinearity
    linearizationCriterion1: np.ndarray
    linearizationCriterion2: np.ndarray

    def __init__(self) -> None:
        pass

    def setWallVelocities(
        self,
        wallVelocity: float,
        wallVelocityError: float,
        wallVelocityLTE: float,
    ) -> None:
        # main results
        self.wallVelocity = wallVelocity
        self.wallVelocityError = wallVelocityError
        self.wallVelocityLTE = wallVelocityLTE

    def setHydroResults(self, hydroResults: HydroResults) -> None:
        # hydrodynamics results
        self.temperaturePlus = hydroResults.temperaturePlus
        self.temperatureMinus = hydroResults.temperatureMinus
        self.velocityJouget = hydroResults.velocityJouget

    def setWallParams(self, wallParams: WallParams) -> None:
        # quantities from WallParams
        self.wallWidths = wallParams.widths
        self.wallOffsets = wallParams.offsets

    def setBoltzmannBackground(self, boltzmannBackground: BoltzmannBackground) -> None:
        # quantities from BoltzmannBackground
        self.velocityProfile = boltzmannBackground.velocityProfile
        self.fieldProfiles = boltzmannBackground.fieldProfiles
        self.temperatureProfile = boltzmannBackground.temperatureProfile

    def setBoltzmannResults(self, boltzmannResults: BoltzmannResults) -> None:
        # quantities from BoltzmannResults
        self.deltaF = boltzmannResults.deltaF
        self.Deltas = boltzmannResults.Deltas
        self.truncationError = boltzmannResults.truncationError
        self.linearizationCriterion1 = boltzmannResults.linearizationCriterion1
        self.linearizationCriterion2 = boltzmannResults.linearizationCriterion2

    def setFiniteDifferenceBoltzmannResults(
        self, boltzmannResults: BoltzmannResults
    ) -> None:
        # quantities from finite difference versino of BoltzmannResults
        self.deltaFFiniteDifference = boltzmannResults.deltaF
        self.DeltasFiniteDifference = boltzmannResults.Deltas
        
@dataclass
class WallGoInterpolationResults:
    ## List of stable solutions
    wallVelocities: list[float]
    ## List of unstable solutions
    unstableWallVelocities: list[float]

    ## Velocity grid on which the pressures were computed
    velocityGrid: list[float]
    ## Pressures evaluated at velocityGrid
    pressures: list[float]
    ## Spline of the pressure
    pressureSpline: UnivariateSpline

    ## WallParams evaluated at velocityGrid
    wallParams: list[WallParams]
    ## BoltzmannResults evaluated at velocityGrid
    boltzmannResults: list[BoltzmannResults]
    ## BoltzmannBackground evaluated at velocityGrid
    boltzmannBackgrounds: list[BoltzmannBackground]
    ## HydroResults evaluated at velocityGrid
    hydroResults: list[HydroResults]<|MERGE_RESOLUTION|>--- conflicted
+++ resolved
@@ -90,13 +90,8 @@
     """
     Holds results to be returned by BoltzmannSolver
     """
-<<<<<<< HEAD
     deltaF: Polynomial
-    Deltas: BoltzmannDeltas
-=======
-    deltaF: np.ndarray
     Deltas: BoltzmannDeltas  # pylint: disable=invalid-name
->>>>>>> 4007bbb1
     truncationError: float
 
     # These two criteria are to evaluate the validity of the linearization of the
