--- conflicted
+++ resolved
@@ -8,22 +8,14 @@
 import scipy.integrate as scipyint
 import scipy.linalg as scipylinalg
 
-<<<<<<< HEAD
-from .interpolatableFunction import (InterpolatableFunction,
-                                     EExtrapolationType,
-                                     inputType,
-                                     outputType)
-from .effectivePotential import EffectivePotential
-=======
 from .interpolatableFunction import (
     InterpolatableFunction,
     EExtrapolationType,
     inputType,
     outputType,
 )
-from .EffectivePotential import EffectivePotential
+from .effectivePotential import EffectivePotential
 from .exceptions import WallGoError
->>>>>>> 1364bbfa
 from .fields import FieldPoint, Fields
 
 
