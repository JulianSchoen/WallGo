--- conflicted
+++ resolved
@@ -493,10 +493,7 @@
             gridMomentumFalloffScale,
         )
 
-<<<<<<< HEAD
-=======
         # Factor that multiplies the collision term in the Boltzmann equation.
->>>>>>> cf295b2e
         collisionMultiplier = self.config.getfloat("BoltzmannSolver",
                                                    "collisionMultiplier")
         # Hardcode basis types here: Cardinal for z, Chebyshev for pz, pp
