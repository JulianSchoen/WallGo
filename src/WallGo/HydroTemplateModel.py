import numpy as np
from scipy.integrate import solve_ivp
from scipy.optimize import root_scalar,minimize_scalar
from .helpers import gammaSq

from .WallGoExceptions import WallGoError

class HydroTemplateModel:
    """
    Class for solving the matching equations and computing vw in LTE by fitting to the template model,
    where the speeds of sound are assumed to be constant. This generally offers a good approximation to realistic models,
    while being much faster to treat.

    References
    ----------
    Felix Giese, Thomas Konstandin, Kai Schmitz and Jorinde van de Vis
    Model-independent energy budget for LISA
    arXiv:2010.09744 (2020)

    Wen-Yuan Ai, Benoit Laurent, and Jorinde van de Vis.
    Model-independent bubble wall velocities in local thermal equilibrium.
    arXiv:2303.10171 (2023).

    NOTE: We use the conventions that the velocities are always positive, even in the wall frame (vp and vm).
    These conventions are consistent with the literature, e.g. with arxiv:1004.4187.
    These conventions differ from the conventions used in the EOM and Boltzmann part of the code.
    The conversion is made in findHydroBoundaries.

    """

    def __init__(self,thermodynamics,rtol=1e-6,atol=1e-6):
        r"""
        Initialize the HydroTemplateModel class. Computes :math:`\alpha_n,\ \Psi_n,\ c_s,\ c_b`.

        Parameters
        ----------
        model : Model
            An object of the class Model.
        Tnucl : double
            Nucleation temperature.

        Returns
        -------
        None.

        """
        self.thermodynamics = thermodynamics
        self.rtol,self.atol = rtol,atol
        pHighT,pLowT = thermodynamics.pHighT(thermodynamics.Tnucl),thermodynamics.pLowT(thermodynamics.Tnucl)
        wHighT,wLowT = thermodynamics.wHighT(thermodynamics.Tnucl),thermodynamics.wLowT(thermodynamics.Tnucl)
        eHighT,eLowT = wHighT-pHighT,wLowT-pLowT

        ## Calculate sound speed squared in both phases, needs to be > 0
        self.cb2 = thermodynamics.csqLowT(thermodynamics.Tnucl)
        self.cs2 = thermodynamics.csqHighT(thermodynamics.Tnucl)

        if (self.cb2 < 0 or self.cs2 < 0):
            raise WallGoError("Invalid sound speed at nucleation temperature",
                              data = {"csqLowT" : self.cb2, "csqHighT" : self.cs2})


        self.alN = (eHighT-eLowT-(pHighT-pLowT)/self.cb2)/(3*wHighT)
        self.psiN = wLowT/wHighT
        self.cb = np.sqrt(self.cb2)
        self.cs = np.sqrt(self.cs2)
        self.wN = wHighT
        self.pN = pHighT
        self.Tnucl = thermodynamics.Tnucl

        self.nu = 1+1/self.cb2
        self.mu = 1+1/self.cs2
        self.vJ = self.findJouguetVelocity()
        self.vMin = self.minVelocity()

        self.alNmin = max((1-self.psiN)/3.,(self.mu-self.nu)/3/self.mu)

    def findJouguetVelocity(self, alN=None):
        r"""
        Finds the Jouguet velocity, corresponding to the phase transition strength :math:`\alpha_n`,
        using :math:`v_J = c_b \frac{1 + \sqrt{3 \alpha_n(1 - c_b^2 + 3 c_b^2 \alpha_n)}}{1+ 3 c_b^2 \alpha_n}`
        (eq. (25) of arXiv:2303.10171).

        Parameters
        ----------
        alN : double
            phase transition strength at the nucleation temperature, :math:`\alpha_n`.
            If :math:`\alpha_n` is not specified, the value defined by the model is used.

        Returns
        -------
        vJ: double
            The value of the Jouguet velocity.

        """

        if alN is None:
            alN = self.alN
        return self.cb*(1+np.sqrt(3*alN*(1-self.cb2+3*self.cb2*alN)))/(1+3*self.cb2*alN)
<<<<<<< HEAD
    
    def findJouguetVelocity2(self) -> float:
        r"""
        Finds the Jouguet velocity for a thermal effective potential, defined by thermodynamics, and at the model's nucleation temperature,
        using that the derivative of :math:`v_+` with respect to :math:`T_-` is zero at the Jouguet velocity.

        Returns
        -------
        vJ: double
            The value of the Jouguet velocity for this model.

        """
        pHighT = self.thermodynamics.pHighT(self.Tnucl)
        eHighT = self.thermodynamics.eHighT(self.Tnucl)

        def vpDerivNum(tm):  # The numerator of the derivative of v+^2
            pLowT = self.thermodynamics.pLowT(tm)
            eLowT = self.thermodynamics.eLowT(tm)
            num1 = pHighT - pLowT  # First factor in the numerator of v+^2
            num2 = pHighT + eLowT
            den1 = eHighT - eLowT  # First factor in the denominator of v+^2
            den2 = eHighT + pLowT
            dnum1 = - self.thermodynamics.dpLowT(tm) # T-derivative of first factor wrt tm
            dnum2 = self.thermodynamics.deLowT(tm)
            dden1 = - dnum2  # T-derivative of second factor wrt tm
            dden2 = - dnum1
            return (
                dnum1*num2*den1*den2
                + num1*dnum2*den1*den2
                - num1*num2*dden1*den2
                - num1*num2*den1*dden2
            )

        # For detonations, Tm has a lower bound of Tn, but no upper bound.
        # We increase Tmax until we find a value that brackets our root.

        # LN: I guess we need to ensure that Tmax does not start from a too large value though
        Tmin = 0.5*self.Tnucl
        Tmax = 2 * self.Tnucl  # In case TmaxGuess is chosen really high, it is not a good initial guess. In that case we take 2*Tnucl

        bracket1, bracket2 = vpDerivNum(Tmin), vpDerivNum(Tmax)

        tmSol = None
        if bracket1*bracket2 <= 0:
            # If Tmin and Tmax bracket our root, use the 'brentq' method.
            rootResult = root_scalar(
                vpDerivNum,
                bracket=[self.Tnucl, 2*self.Tnucl],
                method='brentq',
                xtol=self.atol,
                rtol=self.rtol,
            )
        else:
            # If we cannot bracket the root, use the 'secant' method instead.
            # This may call thermodynamics outside of its interpolation range?
            rootResult = root_scalar(
                vpDerivNum,
                method='secant',
                x0=self.Tnucl,
                x1=Tmax,
                xtol=self.atol,
                rtol=self.rtol,
            )
        if rootResult.converged:
            tmSol = rootResult.root
        else:
            raise WallGoError(rootResult.flag, rootResult)
        print(f"{rootResult=}")
        vp = np.sqrt((pHighT - self.thermodynamics.pLowT(tmSol))*(pHighT + self.thermodynamics.eLowT(tmSol))/(eHighT - self.thermodynamics.eLowT(tmSol))/(eHighT + self.thermodynamics.pLowT(tmSol)))
        return vp
=======
>>>>>>> 7891bc6d
        
    
    def minVelocity(self):
        r"""
        Finds the minimum velocity that is possible for a given nucleation temeperature. 
        It is found by shooting in vp with :math:`\alpha_+ = 1/3` at the wall. This is the maximum value of :math:`\alpha_+` possible.
        The wall velocity which yields :math:`\alpha_+ = 1/3` for a given :math:`\alpha_N` is the minimum possible wall velocity.

        It is possible that no solution can be found, in this case there is no minimum value of the wall velocity
        and the function returns zero.

        Parameters
        ----------

        Returns
            vmin: double
                The minimum value of the wall velocity for which a solution can be found
        """
<<<<<<< HEAD
        def shootingalphamax(vw):
            vm = min(self.cb,vw)
            vp = self.get_vp(vm, 1/3.)
            return self.__shooting(vw,vp)
=======
        shootingalphamax = lambda vw: self.__shooting(vw,0)
>>>>>>> 7891bc6d

        if self.alN < 1/3:
            return 0
        else:
            return root_scalar(shootingalphamax,bracket=(1e-6,self.vJ),rtol=self.rtol,xtol=self.atol).root
        

    def get_vp(self,vm,al,branch=-1):
        r"""
        Solves the matching equation for :math:`v_+`.

        Parameters
        ----------
        vm : double
            Plasma velocity in the wall frame right behind the wall :math:`v_-`.
        al : double
            phase transition strength at the temperature right in front of the wall :math:`\alpha_+`.
        branch : int, optional
            Select the branch of the matching equation's solution. Can either be 1 for detonation or -1 for deflagration/hybrid.
            The default is -1.

        Returns
        -------
        vp : double
        double
            Plasma velocity in the wall frame right in front of the the wall :math:`v_+`.

        """
        disc = max(0, vm**4-2*self.cb2*vm**2*(1-6*al)+self.cb2**2*(1-12*vm**2*al*(1-3*al)))
        return 0.5*(self.cb2+vm**2+branch*np.sqrt(disc))/(vm+3*self.cb2*vm*al)

    def w_from_alpha(self,al):
        r"""
        Finds the enthlapy :math:`\omega_+` corresponding to :math:`\alpha_+` using the equation of state of the template model.

        Parameters
        ----------
        al : double
            alpha parameter at the temperature :math:`T_+` in front of the wall :math:`\alpha_+`.

        Returns
        -------
        double
            :math:`\omega_+`.

        """
        return (abs((1-3*self.alN)*self.mu-self.nu)+1e-100)/(abs((1-3*al)*self.mu-self.nu)+1e-100)

    def __find_Tm(self,vm,vp,Tp):
        r"""
        Finds :math:`T_-` as a function of :math:`v_-,\ v_+,\ T_+` using the matching equations.

        Parameters
        ----------
        vm : double
            Value of the fluid velocity in the wall frame, right behind the bubble wall
        vp : double
            Value of the fluid velocity in the wall frame, right in front of the bubble
        Tp : double
            Plasma temperature right in front of the bubble wall

        Returns
        -------
        Tm : double
            Plasma temperature right behind the bubble wall
        """
        ap = 3/(self.mu*self.Tnucl**self.mu)
        am = 3*self.psiN/(self.nu*self.Tnucl**self.nu)
        return ((ap*vp*self.mu*(1-vm**2)*Tp**self.mu)/(am*vm*self.nu*(1-vp**2)))**(1/self.nu)

    def __eqWall(self,al,vm,branch=-1):
        """
        Matching equation at the bubble wall.

        Parameters
        ----------
        al : double
            phase transition strength at the temperature right in front of the wall :math:`\alpha_+`.
        vm : double
            Value of the fluid velocity in the wall frame, right behind the bubble wall
        """
        vp = self.get_vp(vm,al,branch)
        psi = self.psiN*self.w_from_alpha(al)**(self.nu/self.mu-1)
        return vp*vm*al/(1-(self.nu-1)*vp*vm)-(1-3*al-(gammaSq(vp)/gammaSq(vm))**(self.nu/2)*psi)/(3*self.nu)

    def solve_alpha(self,vw, constraint=True):
        r"""
        Finds the value of :math:`\alpha_+` that solves the matching equation at the wall by varying :math:`v_-`.

        Parameters
        ----------
        vw : double
            Wall velocity at which to solve the matching equation.
        constraint : bool, optional
            If True, imposes :math:`v_+<\min(c_s^2/v_w,v_w)` on the solution. Otherwise, the
            constraint :math:`v_+<v_-` is used instead. Default is True.

        Returns
        -------
        alp : double
            Value of :math:`\alpha_+` that solves the matching equation.

        """
        vm = min(self.cb,vw)
        vp_max = min(self.cs2/vw,vw) if constraint else vm
        al_min = max((vm-vp_max)*(self.cb2-vm*vp_max)/(3*self.cb2*vm*(1-vp_max**2)),(self.mu-self.nu)/(3*self.mu),1e-10)
        al_max = 1/3
        branch = -1
        if self.__eqWall(al_min,vm)*self.__eqWall(al_max,vm)>0:
            branch = 1
        sol = root_scalar(self.__eqWall,(vm,branch),bracket=(al_min,al_max),rtol=self.rtol,xtol=self.atol)
        return sol.root

    def __dfdv(self,v,X):
        """
        Fluid equations in the shock wave.
        """
        xi,w = X
        mu_xiv = (xi-v)/(1-xi*v)
        dwdv = w*(1+1/self.cs2)*mu_xiv/(1-v**2)
        dxidv = xi*(1-v*xi)*(mu_xiv**2/self.cs2-1)/(2*v*(1-v**2)) if v != 0  else 1e50 #If v = 0, dxidv is set to a very high value
        return [dxidv,dwdv]

    def integrate_plasma(self,v0,vw,wp):
        """
        Integrates the fluid equations in the shock wave until it reaches the shock front.

        Parameters
        ----------
        v0 : double
            Plasma velocity just in front of the wall (in the frame of the bubble's center).
        vw : double
            Wall velocity.
        wp : double
            Enthalpy just in front of the wall.

        Returns
        -------
        Bunch object returned by the scipy function integrate.solve_ivp containing the solution of the fluid equations.

        """
        def event(v,X):
            xi,w = X
            return (xi*(xi-v)/(1-xi*v) - self.cs2)*v
        event.terminal = True
        sol = solve_ivp(self.__dfdv,(v0,1e-10),[vw,wp],events=event,rtol=self.rtol,atol=0)
        return sol
    
    def __shooting(self,vw,vp):
        """
        Integrates through the shock wave and returns the residual of the matching equation at the shock front.
        """
        vm = min(self.cb,vw)
        al = (vp/vm-1.)*(vp*vm/self.cb2 - 1.)/(1-vp**2)/3.
        wp = self.w_from_alpha(al)
        if abs(vp*vw-self.cs2) < 1e-12:
            # If the wall is already very close to the shock front, we do not integrate through the shock wave
            # to avoid any error due to rounding error.
            vp_sw = vw
            vm_sw = vp
            wm_sw = wp
        elif vw == vp:
            # If the plasma is at rest in front of the wall, there is no variation of plasma velocity and temperature in the shock wave
            vp_sw = self.cs
            vm_sw = self.cs
            wm_sw = wp
        else:
            self.temp = [vw,vp,(vw-vp)/(1-vw*vp),wp]
            sol = self.integrate_plasma((vw-vp)/(1-vw*vp), vw, wp)
            vp_sw = sol.y[0,-1]
            vm_sw = (vp_sw-sol.t[-1])/(1-vp_sw*sol.t[-1])
            wm_sw = sol.y[1,-1]
        return vp_sw/vm_sw - ((self.mu-1)*wm_sw+1)/((self.mu-1)+wm_sw)


    def findvwLTE(self):
        """
        Computes the wall velocity for a deflagration or hybrid solution.
        TODO: Explain the logic

        Parameters
        ----------
        

        Returns
        -------
            vwLTE : double
        """

        def shootingInLTE(vw):
            vm = min(self.cb,vw)
            al = self.solve_alpha(vw)
            vp = self.get_vp(vm, al)
            return self.__shooting(vw, vp)

        if self.alN < (1-self.psiN)/3 or self.alN <= (self.mu-self.nu)/(3*self.mu):
            # print('alN too small')
            return 0
        if self.alN > self.max_al(100) or shootingInLTE(self.vJ) < 0:
            # print('alN too large')
            return 1
        sol = root_scalar(shootingInLTE,bracket=[1e-3,self.vJ],rtol=self.rtol,xtol=self.atol)
        return sol.root

    def findMatching(self,vw):
        r"""
        Computes :math:`v_-,\ v_+,\ T_-,\ T_+` for a deflagration or hybrid solution when the wall velocity is vw.
        
        Parameters
        ----------
        vw : double
            Wall velocity at which to solve the matching equation.

        Returns
        -------
        vp : double
            Value of :math:`v_+` that solves the matching equation.
        vm : double
            Value of :math:`v_-` that solves the matching equation.
        Tp : double
            Value of :math:`T_+` that solves the matching equation.
        Tm : double
            Value of :math:`T_-` that solves the matching equation.

        """
        if vw > self.vJ:
            return self.detonation_vAndT(vw)
        
        vm = min(self.cb,vw)
<<<<<<< HEAD

#        if vw > self.vMax:
#            # alN too small for shock 
#            return (None,None,None,None)
=======
>>>>>>> 7891bc6d
        
        if vw < self.vMin:
            # alN too large for shock
            return (None,None,None,None)

        shockIntegrator = lambda vp: self.__shooting(vw,vp)

        ## Please add reference to a paper where these can be found (with eq numbers) 

        vp_max = min(self.cs2/vw,vw) #Follows from  v+max v- = 1/self.cs2, see page 6 of arXiv:1004.4187

        try:
            sol = root_scalar(shockIntegrator, bracket=(0,vp_max), rtol=self.rtol, xtol=self.atol)

        except Exception as e:
#            print("!!! Exception in HydroTemplateModel.findMatching():")
#            print(e)
#            print()
            return (None,None,None,None) # If no deflagration solution exists, returns None.
        
        vp = sol.root
        alp = (vp/vm-1.)*(vp*vm/self.cb2 - 1.)/(1-vp**2)/3. #This is equation 20a of arXiv:2303.10171 solved for alpha_+
        wp = self.w_from_alpha(alp)
        Tp = self.Tnucl*wp**(1/self.mu) #This follows from equation 22 and 23 of arXiv:2303.10171, and setting wn = 1
        Tm = self.__find_Tm(vm, vp, Tp)
        return vp,vm,Tp,Tm


    def matchDeflagOrHybInitial(self,vw,vp):
        r"""
        Returns initial guess for the solver in the matchDeflagOrHyb function.
        """
        vm = min(vw,self.cb)
        al = None
        if vp is not None:
            al = ((vm-vp)*(self.cb2-vm*vp))/(3*self.cb2*vm*(1-vp**2))
        else:
            al = self.solve_alpha(vw, False)
            vp = self.get_vp(vm, al)
        wp = self.w_from_alpha(al)
        Tp = self.Tnucl*wp**(1/self.mu)
        Tm = self.__find_Tm(vm, vp, Tp)
        return [Tp, Tm]

    def findHydroBoundaries(self, vwTry):
        r"""
        Returns :math:`c_1, c_2, T_+, T_-` for a given wall velocity and nucleation temperature.

        NOTE: the sign of c1 is chosen to match the convention for the fluid velocity used in EOM and
        Hydro. In those conventions, vp would be negative, and therefore c1 has to be negative as well.
        """
        if vwTry < self.vMin:
            print('This wall velocity is too small for the chosen nucleation temperature. findHydroBoundaries will return zero.')
            return (0,0,0,0,0)

        vp,vm,Tp,Tm = self.findMatching(vwTry)
        if vp is None:
            return (vp,vm,Tp,Tm, None)
        wHighT = self.wN*(Tp/self.Tnucl)**self.mu
        pHighT = self.pN+((Tp/self.Tnucl)**self.mu-1)*self.wN/self.mu
        c1 = -wHighT*vp/(1-vp**2)
        c2 = pHighT+wHighT*vp**2/(1-vp**2)
        vMid = -0.5*(vm+vp)  # minus sign for convention change
        return (c1, c2, Tp, Tm, vMid)

    def max_al(self,upper_limit=100):
        r"""
        Computes the highest value of :math:`\alpha_n` at which a hybrid solution can be found.

        Parameters
        ----------
        upper_limit : double, optional
            Largest value of :math:`\alpha_n` at which the solver will look. If the true value is above upper_limit,
        
                
        Returns
        -------
        upper_limit : double
            Upper limit for :math:`\alpha_n`. The default is 100.


        """
        vm = self.cb
        lower_limit = (1-self.psiN)/3
        def func(alN):
            vw = self.findJouguetVelocity(alN)
            vp = self.cs2/vw
            ga2p,ga2m = 1/(1-vp**2),1/(1-vm**2)
            wp = (vp+vw-vw*self.mu)/(vp+vw-vp*self.mu)
            psi = self.psiN*wp**(self.nu/self.mu-1)
            al = (self.mu-self.nu)/(3*self.mu)+(alN-(self.mu-self.nu)/(3*self.mu))/wp
            return vp*vm*al/(1-(self.nu-1)*vp*vm)-(1-3*al-(ga2p/ga2m)**(self.nu/2)*psi)/(3*self.nu)

        if func(upper_limit) < 0:
            maximum = minimize_scalar(lambda x: -func(x),bounds=[(1-self.psiN)/3,upper_limit],method='Bounded')
            if maximum.fun > 0:
                return upper_limit
            else:
                upper_limit = maximum.x
        if func(lower_limit) > 0:
            minimum = minimize_scalar(func,bounds=[lower_limit,upper_limit],method='Bounded')
            if minimum.fun > 0:
                return lower_limit
            else:
                upper_limit = minimum.x

        sol = root_scalar(func,bracket=(lower_limit,upper_limit),rtol=self.rtol,xtol=self.atol)
        return sol.root

    def detonation_vw(self):
        """
        Computes the wall velocity for a detonation solution.
        """
        def matching_eq(vw):
            A = vw**2+self.cb2*(1-3*self.alN*(1-vw**2))
            vm = (A+np.sqrt(A**2-4*vw**2*self.cb2))/(2*vw)
            ga2w,ga2m = 1/(1-vw**2),1/(1-vm**2)
            return vw*vm*self.alN/(1-(self.nu-1)*vw*vm)-(1-3*self.alN-(ga2w/ga2m)**(self.nu/2)*self.psiN)/(3*self.nu)
        if matching_eq(self.vJ+1e-10)*matching_eq(1-1e-10) > 0:
            # print('No detonation solution')
            return 0
        sol = root_scalar(matching_eq,bracket=(self.vJ+1e-10,1-1e-10),rtol=self.rtol,xtol=self.atol)
        return sol.root

    def detonation_vAndT(self,vw):
        r"""
        Computes :math:`v_-,\ v_+,\ T_-,\ T_+` for a detonation solution.
        """
        vp = vw
        X = vp**2+self.cb2*(1-3*(1-vp**2)*self.alN)
        vm = (X+np.sqrt(X**2-4*self.cb2*vp**2))/(2*vp)
        Tm = self.__find_Tm(vm, vp, self.Tnucl)
        return vp,vm,self.Tnucl,Tm<|MERGE_RESOLUTION|>--- conflicted
+++ resolved
@@ -96,7 +96,6 @@
         if alN is None:
             alN = self.alN
         return self.cb*(1+np.sqrt(3*alN*(1-self.cb2+3*self.cb2*alN)))/(1+3*self.cb2*alN)
-<<<<<<< HEAD
     
     def findJouguetVelocity2(self) -> float:
         r"""
@@ -167,8 +166,6 @@
         print(f"{rootResult=}")
         vp = np.sqrt((pHighT - self.thermodynamics.pLowT(tmSol))*(pHighT + self.thermodynamics.eLowT(tmSol))/(eHighT - self.thermodynamics.eLowT(tmSol))/(eHighT + self.thermodynamics.pLowT(tmSol)))
         return vp
-=======
->>>>>>> 7891bc6d
         
     
     def minVelocity(self):
@@ -187,14 +184,7 @@
             vmin: double
                 The minimum value of the wall velocity for which a solution can be found
         """
-<<<<<<< HEAD
-        def shootingalphamax(vw):
-            vm = min(self.cb,vw)
-            vp = self.get_vp(vm, 1/3.)
-            return self.__shooting(vw,vp)
-=======
         shootingalphamax = lambda vw: self.__shooting(vw,0)
->>>>>>> 7891bc6d
 
         if self.alN < 1/3:
             return 0
@@ -424,13 +414,6 @@
             return self.detonation_vAndT(vw)
         
         vm = min(self.cb,vw)
-<<<<<<< HEAD
-
-#        if vw > self.vMax:
-#            # alN too small for shock 
-#            return (None,None,None,None)
-=======
->>>>>>> 7891bc6d
         
         if vw < self.vMin:
             # alN too large for shock
