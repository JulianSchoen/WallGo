import numpy as np
import numpy.typing as npt
from dataclasses import dataclass
from typing import Tuple


import scipy.optimize

from .Polynomial import Polynomial
from .Thermodynamics import Thermodynamics
from .Hydro import Hydro
from .GenericModel import GenericModel
from .Boltzmann import BoltzmannBackground, BoltzmannSolver
from .helpers import gammaSq # derivatives for callable functions
from .Fields import Fields, FieldPoint
from .Grid import Grid


@dataclass
class WallParams():
    ## Holds wall widths and wall offsets for all fields
    widths: np.ndarray ## 1D array
    offsets: np.ndarray ## 1D array

    def __add__(self, other):
        return WallParams(widths = (self.widths + other.widths), offsets = (self.offsets + other.offsets) )

    def __sub__(self, other):
        return WallParams(widths = (self.widths - other.widths), offsets = (self.offsets - other.offsets) )

    def __mul__(self, other):
        ## does not work if other = WallParams type
        return WallParams(widths = self.widths * other, offsets = self.offsets * other )

    def __truediv__(self, other):
        ## does not work if other = WallParams type
        return WallParams(widths = self.widths / other, offsets = self.offsets / other )

class EOM:

    model: GenericModel
    hydro: Hydro
    thermo: Thermodynamics ## thermo here is used pretty messily but is useful: gives access to both FreeEnergy objects and Veff
    boltzmannSolver: BoltzmannSolver

    # LN: Changed this so that the constructor takes a BoltzmannSolver instance instead of a Particle. 
    # This is better: can access all out-of-eq particles through BoltzmannSolver if needed. 
    # Currently the particle-specific things in this class are hardcoded so that they only make sense for top quark only, and are completely model specific. 
    # So big TODO: generalize this. As a temporary hack, the particle is set in __init__() as the first particle in boltzmannSolver's particle list.

    """
    Class that solves the energy-momentum conservation equations and the scalar EOMs to determine the wall velocity.
    """
    def __init__(self, boltzmannSolver: BoltzmannSolver, thermodynamics: Thermodynamics, hydro: Hydro, grid: Grid, nbrFields: int, includeOffEq: bool=False, errTol=1e-3, maxIterations=10, pressRelErrTol=0.3679):
        """
        Initialization

        Parameters
        ----------
        boltzmannSolver : BoltzmannSolver
            BoltzmannSolver instance.
        model : GenericModel
            Object of model class that implements the GenericModel interface.
        grid : Grid
            Object of the class Grid.
        nbrFields : int
            Number of scalar fields on which the scalar potential depends.
        includeOffEq : bool, optional
            If False, all the out-of-equilibrium contributions are neglected.
            The default is False.
        errTol : double, optional
            Absolute error tolerance. The default is 1e-3.
        maxIterations : integer, optional
            Maximum number of iterations for the convergence of pressure. The default is 10.
        pressRelErrTol : float, optional
            Relative tolerance in pressure when finding its root.

        Returns
        -------
        None.

        """

        assert isinstance(boltzmannSolver, BoltzmannSolver)
        assert isinstance(thermodynamics, Thermodynamics)
        assert isinstance(hydro, Hydro)
        assert isinstance(grid, Grid)

        self.boltzmannSolver = boltzmannSolver
        self.grid = grid
        self.errTol = errTol
        self.nbrFields = nbrFields
        self.includeOffEq = includeOffEq
        
        self.thermo = thermodynamics
        self.hydro = hydro
        ## LN: Dunno if we want to store this here tbh
        self.Tnucl = self.thermo.Tnucl
        
        ## HACK. Hardcode reference to first particle in boltzmannSolver's list. Will be removed or generalized later
        self.particle = self.boltzmannSolver.offEqParticles[0]
        
        ## Tolerances
        self.errTol = errTol
        self.maxIterations = maxIterations
        self.pressRelErrTol = pressRelErrTol


    def findWallVelocityMinimizeAction(self):
        """
        Finds the wall velocity by minimizing the action and solving for the
        solution with 0 total pressure on the wall.

        Returns
        -------
        wallVelocity : double
            Value of the wall velocity that solves the scalar EOMs.
        wallParams : array-like
            Array containing the wall thicknesses and wall offsets that
            minimize the action and solve the EOM.

        """
        
        assert self.grid is self.boltzmannSolver.grid, "EOM and BoltzmannSolver must have the same instance of the Grid object."

        # LN: note that I've made widths and offsets be same size. Previously offsets was one element shorter

        wallParams = WallParams(widths = (5/self.Tnucl)*np.ones(self.nbrFields), 
                                offsets = np.zeros(self.nbrFields))

        alpha = self.thermo.alpha(self.Tnucl)
        vmin = max(1-(3*alpha)**(-10./13.),0.01) #based on eq (103) of 1004.4187
        vmax = self.hydro.vJ-1e-6

        return self.solveWall(vmin, vmax, wallParams)
    

    ## LN: Right so this actually solves wall properties and not the pressure! So changed the name
    def solveWall(self, wallVelocityMin: float, wallVelocityMax: float, wallParamsGuess: WallParams) -> Tuple[float, WallParams]:
        r"""
        Solves the equation :math:`P_{\rm tot}(\xi_w)=0` for the wall velocity and wall thicknesses/offsets.

        Parameters
        ----------
        wallVelocityMin : double
            Lower bound of the bracket in which the root finder will look for a
            solution. Should satisfy
            :math:`0<{\rm wallVelocityMin}<{\rm wallVelocityMax}`.
        wallVelocityMax : double
            Upper bound of the bracket in which the root finder will look for a
            solution. Should satisfy
            :math:`{\rm wallVelocityMin}<{\rm wallVelocityMax}\leq\xi_J`.
        wallParamsGuess : WallParams
            Contains a guess of the wall thicknesses and wall offsets.

        Returns
        -------
        wallVelocity : double
            Value of the wall velocity that solves the scalar EOMs.
        wallParams : WallParams
            Array containing the wall thicknesses and wall offsets that
            minimize the action and solve the EOM.

        """

        ## LN: Return values here need to be consistent. Can't sometimes have 1 number, sometimes tuple etc

        pressureMax, wallParamsMax = self.wallPressure(wallVelocityMax, wallParamsGuess, True)
        if pressureMax < 0:
            print('Maximum pressure on wall is negative!')
            print(f"{pressureMax=} {wallParamsMax=}")
            #return 1
            return 1, wallParamsMax
    
        pressureMin, wallParamsMin = self.wallPressure(wallVelocityMin, wallParamsGuess, True)
        if pressureMin > 0:
            ## If this is a bad outcome then we should warn about it. TODO
            #return 0
            return 0, wallParamsMin

        ## This computes pressure on the wall with a given wall speed and WallParams that looks hacky
        def pressureWrapper(vw: float):

            """Small optimization here: the root finder below calls this first at the bracket endpoints,
            for which we already computed the pressure above. So make use of those.
            In principle a direct float == float comparison could work here, but that's illegal.
            I also include the case where vw is outside [wallVelocityMin, wallVelocityMax] although it probably does not occur.
            """ 
            absTolerance = 1e-8
            if np.abs(vw - wallVelocityMin) < absTolerance or vw < wallVelocityMin:
                return pressureMin
            elif np.abs(vw - wallVelocityMax) < absTolerance or vw > wallVelocityMax:
                return pressureMax

            # Don't return wall params. But this seems pretty evil: wallPressure() modifies the wallParams it gets as input!
            return self.wallPressure(vw, wallParamsMin+(wallParamsMax-wallParamsMin)*(vw-wallVelocityMin)/(wallVelocityMax-wallVelocityMin), False)

        wallVelocity = scipy.optimize.root_scalar(pressureWrapper, method='brentq', bracket = [wallVelocityMin, wallVelocityMax], xtol=self.errTol).root


        # Get wall params:
        _, wallParams = self.wallPressure(wallVelocity, wallParamsMin+(wallParamsMax-wallParamsMin)*(wallVelocity-wallVelocityMin)/(wallVelocityMax-wallVelocityMin), True)
        return wallVelocity, wallParams


    def wallPressure(self, wallVelocity: float, wallParams: WallParams, returnOptimalWallParams: bool=False):
        """
        Computes the total pressure on the wall by finding the tanh profile
        that minimizes the action.

        Parameters
        ----------
        wallVelocity : double
            Wall velocity at which the pressure is computed.
        wallParams : WallParams
            Contains a guess of the wall thicknesses and wall offsets.
        returnOptimalWallParams : bool, optional
            If False, only the pressure is returned. If True, both the pressure
            and optimal wall parameters are returned. The default is False.

        Returns
        -------
        pressure : double
            Total pressure on the wall.
        wallParams : array-like
            Array containing the wall thicknesses and wall offsets that
            minimize the action and solve the EOM. Only returned if
            returnOptimalWallParams is True.

        """
        
        # Let's not allow this:
        """ 
        if wallParams is None:
            wallParams = np.append(self.nbrFields*[5/self.Tnucl], (self.nbrFields-1)*[0])
        """

        print(f"\nTrying {wallVelocity=}")

        zeroPoly = Polynomial(np.zeros(self.grid.M-1), self.grid)
        offEquilDeltas = {"00": zeroPoly, "02": zeroPoly, "20": zeroPoly, "11": zeroPoly}

<<<<<<< HEAD
        #print(f"{wallVelocity=}")
=======
        # TODO: Solve the Boltzmann equation to update offEquilDeltas.

>>>>>>> 4456684e
        c1, c2, Tplus, Tminus, velocityMid = self.hydro.findHydroBoundaries(wallVelocity)

        vevLowT = self.thermo.freeEnergyLow(Tminus).getFields()
        vevHighT = self.thermo.freeEnergyHigh(Tplus).getFields()
        
        # Estimate L_xi
        # msq1 = self.particle.msqVacuum(vevHighT)
        # msq2 = self.particle.msqVacuum(vevLowT)
        # L1,L2 = self.boltzmannSolver.collisionArray.estimateLxi(-velocityMid, Tplus, Tminus, msq1, msq2)
        # L_xi = max(L1/2, L2/2, 2*max(wallParams.widths))
        
        L_xi = 2*max(wallParams.widths)
        self.grid.changePositionFalloffScale(L_xi)

        pressure, wallParams, offEquilDeltas = self.intermediatePressureWallParamsAndOffEquilDeltas(
            wallParams, vevLowT, vevHighT, c1, c2, velocityMid, offEquilDeltas, Tplus, Tminus
        )

        i = 0
        while True:
            pressureOld = pressure
            
            pressure, wallParams, offEquilDeltas = self.intermediatePressureWallParamsAndOffEquilDeltas(
                wallParams, vevLowT, vevHighT, c1, c2, velocityMid, offEquilDeltas, Tplus, Tminus
            )

            error = np.abs(pressure-pressureOld)
            errTol = self.pressRelErrTol * np.abs(pressure)
            
            print(f"{pressure=} {error=} {errTol=}")
            i += 1

            if error < errTol:
                break
            elif i >= self.maxIterations-1:
                print("Pressure for a wall velocity has not converged to sufficient accuracy with the given maximum number for iterations.")
                break

        if returnOptimalWallParams:
            return pressure, wallParams
        else:
            return pressure
        

    def intermediatePressureWallParamsAndOffEquilDeltas(self, wallParams, vevLowT, vevHighT, c1, c2, velocityMid, offEquilDeltas, Tplus, Tminus):
        fields: Fields
        dPhidz: Fields

        ## here dPhidz are z-derivatives of the fields
        fields, dPhidz = self.wallProfile(
            self.grid.xiValues, vevLowT, vevHighT, wallParams
        )

        Tprofile, velocityProfile = self.findPlasmaProfile(
            c1, c2, velocityMid, fields, dPhidz, offEquilDeltas, Tplus, Tminus
        )

        """LN: If I'm reading this right, for Boltzmann we have to append endpoints to our field,T,velocity profile arrays.
        Doing this reshaping here every time seems not very performant => consider getting correct shape already from wallProfile(), findPlasmaProfile().
        TODO also BoltzmannSolver seems to drop the endpoints internally anyway!!
        """
        ## ---- Solve Boltzmann equation to get out-of-equilibrium contributions
        if self.includeOffEq:
            TWithEndpoints = np.concatenate(([Tminus], Tprofile, [Tplus]))
            fieldsWithEndpoints = np.concatenate((vevLowT, fields, vevHighT), axis=fields.overFieldPoints).view(Fields)
            vWithEndpoints = np.concatenate(([velocityProfile[0]], velocityProfile, [velocityProfile[-1]])) 

            ## Prepare a new background for Boltzmann
            """TODO I suggest handling background-related logic inside BoltzmannSolver. Here we could just pass necessary input
                and let BoltzmannSolver create/manage the actual BoltzmannBackground object
                """
            boltzmannBackground = BoltzmannBackground(velocityMid, vWithEndpoints, fieldsWithEndpoints, TWithEndpoints) 
            self.boltzmannSolver.setBackground(boltzmannBackground)

            offEquilDeltas = self.boltzmannSolver.getDeltas()

        ## ---- Next need to solve wallWidth and wallOffset. For this, put wallParams in a np 1D array,
        ## NOT including the first offset which we keep at 0.
        wallArray = np.concatenate( (wallParams.widths, wallParams.offsets[1:]) ) ## should work even if offsets is just 1 element
        
        ## This gives WallParams back from the above array, putting 0 as the first offset
        def __toWallParams(_wallArray: np.ndarray) -> WallParams:
            offsets = np.concatenate( ([0], _wallArray[self.nbrFields:]) )
            return WallParams(widths = _wallArray[:self.nbrFields], offsets = offsets)

        ## LN: Where do these bounds come from!?
        ## first width, then offset
        lowerBounds = np.concatenate((self.nbrFields * [0.1 / self.Tnucl] , (self.nbrFields-1) * [-10.] ))
        upperBounds = np.concatenate((self.nbrFields * [100. / self.Tnucl] , (self.nbrFields-1) * [10.] ))
        bounds = scipy.optimize.Bounds(lb = lowerBounds, ub = upperBounds)

        ## And then a wrapper that puts the inputs back in WallParams (could maybe bypass this somehow...?)
        def actionWrapper(wallArray: np.ndarray, *args) -> float:
            return self.action( __toWallParams(wallArray), *args )
        

        sol = scipy.optimize.minimize(actionWrapper, wallArray, args=(vevLowT, vevHighT, Tprofile, offEquilDeltas['00']), method='Nelder-Mead', bounds=bounds)

        ## Put the resulting width, offset back in WallParams format
        wallParams = __toWallParams(sol.x)

        fields, dPhidz = self.wallProfile(self.grid.xiValues, vevLowT, vevHighT, wallParams)
        dVdX = self.thermo.effectivePotential.derivField(fields, Tprofile)

        """This undocumented magic is calculating pressure on the wall ASSUMING only the first field has interactions with out-of-eq particles (top).
        Meaning that this needs a rewrite! 
        """
        dVout = 12 * fields.GetField(0) * offEquilDeltas['00'].coefficients / 2

        term1 = dVdX * dPhidz
        term2 = dVout[:, np.newaxis] * dPhidz

        EOMPoly = Polynomial(term1.GetField(0) + term2.GetField(0), self.grid)

        pressure = EOMPoly.integrate(w=-self.grid.L_xi/(1-self.grid.chiValues**2)**1.5)

        ## Observation: dV/dPhi derivative can be EXTREMELY sensitive to small changes in T. So if comparing things manually, do keep this in mind

<<<<<<< HEAD
        print(f"{wallVelocity=}, {pressure=}")
=======
        return pressure, wallParams, offEquilDeltas
>>>>>>> 4456684e



    def action(self, wallParams: WallParams, vevLowT: Fields, vevHighT: Fields, Tprofile: np.ndarray, offEquilDelta00: np.ndarray) -> float:
        r"""
        Computes the action by using gaussian quadratrure to integrate the Lagrangian.

        Parameters
        ----------
        wallParams : array-like
            Array of size 2*N-1 containing :math:`(L_0,L_i,\delta_i)`.
        vevLowT : array-like
            Field values in the low-T phase.
        vevHighT : array-like
            Field values in the high-T phase.
        Tprofile : array-like
            Temperature profile on the grid.
        offEquilDelta00 : array-like
            Off-equilibrium function Delta00.

        Returns
        -------
        action : double
            Action spent by the scalar field configuration.

        """

        wallWidths = wallParams.widths

        fields, dPhidz = self.wallProfile(self.grid.xiValues, vevLowT, vevHighT, wallParams)

        V = self.thermo.effectivePotential.evaluate(fields, Tprofile)


        ## LN: needs rewrite, hardcoding top quark here is no-no for general models
        VOut = 12*self.particle.msqVacuum(fields)*offEquilDelta00.coefficients/2 # Whats this?

        VLowT = self.thermo.effectivePotential.evaluate(vevLowT,Tprofile[0])
        VHighT = self.thermo.effectivePotential.evaluate(vevHighT,Tprofile[-1])

        Vref = (VLowT+VHighT)/2
        
        VPoly = Polynomial(V+VOut-Vref, self.grid)
        U = VPoly.integrate(w = self.grid.L_xi/(1-self.grid.chiValues**2)**1.5)
        K = np.sum((vevHighT-vevLowT)**2/(6*wallWidths))

        return U + K  


    def wallProfile(self, z, vevLowT: Fields, vevHighT: Fields, wallParams: WallParams) -> Tuple[Fields, Fields]:
        """
        Computes the scalar field profile and its derivative with respect to
        the position in the wall.

        Parameters
        ----------
        z : array-like
            Position grid on which to compute the scalar field profile.
        vevLowT : array-like
            Scalar field VEVs in the low-T phase.
        vevHighT : array-like
            Scalar field VEVs in the high-T phase.
        wallWidths : array-like
            Array containing the wall widths.
        wallOffsets : array-like
            Array containing the wall offsets.

        Returns
        -------
        fields : array-like
            Scalar field profile.
        dPhidz : array-like
            Derivative with respect to the position of the scalar field profile.

        """

        if np.isscalar(z):
            z_L = z / wallParams.widths
        else:
            ## Broadcast mess needed
            z_L = z[:,None] / wallParams.widths[None,:]

        ## LN: Should match eq (37) in the ref. But the description there makes no sense so hard to say. Please clarify

        fields = vevLowT + 0.5*(vevHighT - vevLowT) * (1 + np.tanh( z_L + wallParams.offsets ))
        dPhidz = 0.5*(vevHighT-vevLowT) / ( wallParams.widths * np.cosh(z_L + wallParams.offsets)**2 )

        return fields, dPhidz


    def findPlasmaProfile(self, c1: float , c2: float, velocityMid: float, fields: Fields, dPhidz: Fields, 
                          offEquilDeltas: dict[str, float], Tplus: float, Tminus: float) -> Tuple[np.ndarray, np.ndarray]:
        r"""
        Solves Eq. (20) of arXiv:2204.13120v1 globally. If no solution, the minimum of LHS.

        Parameters
        ----------
        c1 : double
            Value of the :math:`T^{30}` component of the energy-momentum tensor.
        c2 : double
            Value of the :math:`T^{33}` component of the energy-momentum tensor.
        velocityMid : double
            Midpoint of plasma velocity in the wall frame, :math:`(v_+ + v_-)/2`.
        fields : array-like
            Scalar field profiles.
        dPhidz : array-like
            Derivative with respect to the position of the scalar field profiles.
        offEquilDeltas : dictionary
            Dictionary containing the off-equilibrium Delta functions
        Tplus : double
            Plasma temperature in front of the wall.
        Tminus : double
            Plasma temperature behind the wall.

        Returns
        -------
        temperatureProfile : array-like
            Temperature profile in the wall.
        velocityProfile : array-like
            Plasma velocity profile in the wall.

        """
        temperatureProfile = np.zeros(len(self.grid.xiValues))
        velocityProfile = np.zeros(len(self.grid.xiValues))

        ## TODO can this loop be numpified?
        for index in range(len(self.grid.xiValues)):
            T, vPlasma = self.findPlasmaProfilePoint(index, c1, c2, velocityMid, fields.GetFieldPoint(index), dPhidz.GetFieldPoint(index), offEquilDeltas, Tplus, Tminus)

            """Ensure that we got only one one (T, vPlasma) value from the above.
            Particularly the vPlasma tends to be in len=1 array format because our Veff is intended to work with arrays
            """
            T = np.asanyarray(T)
            vPlasma = np.asanyarray(vPlasma)
            assert (T.size == 1 and vPlasma.size == 1), "Invalid output from findPlasmaProfilePoint()! In EOM.findPlasmaProfile(), grid loop."
            # convert to float, this is OK and works for all shapes because we checked the size above
            temperatureProfile[index] = T.item()
            velocityProfile[index] = vPlasma.item()

        return temperatureProfile, velocityProfile
    

    def findPlasmaProfilePoint(self, index: int, c1: float, c2: float, velocityMid: float, fields: Fields, dPhidz: Fields, 
                               offEquilDeltas: dict[str, float], Tplus: float, Tminus: float) -> Tuple[float, float]:
        r"""
        Solves Eq. (20) of arXiv:2204.13120v1 locally. If no solution, the minimum of LHS.

        Parameters
        ----------
        index : int
            Index of the grid point on which to find the plasma profile.
        c1 : double
            Value of the :math:`T^{30}` component of the energy-momentum tensor.
        c2 : double
            Value of the :math:`T^{33}` component of the energy-momentum tensor.
        velocityMid : double
            Midpoint of plasma velocity in the wall frame, :math:`(v_+ + v_-)/2`.
        fields : Fields
            Scalar field profile.
        dPhidz : Fields
            Derivative with respect to the position of the scalar field profile.
        offEquilDeltas : dictionary
            Dictionary containing the off-equilibrium Delta functions
        Tplus : double
            Plasma temperature in front of the wall.
        Tminus : double
            Plasma temperature behind the wall.

        Returns
        -------
        T : double
            Temperature at the point grid.xiValues[index].
        vPlasma : double
            Plasma velocity at the point grid.xiValues[index].

        """

        ## What's going on in this function? Please explain your logic. TODO issue #114

        Tout30, Tout33 = self.deltaToTmunu(index, fields, velocityMid, offEquilDeltas)

        s1 = c1 - Tout30
        s2 = c2 - Tout33

        ## TODO figure out better bounds
        minRes = scipy.optimize.minimize_scalar(lambda T: self.temperatureProfileEqLHS(fields, dPhidz, T, s1, s2), method='Bounded', bounds=[0,self.thermo.Tc])
        # TODO: A fail safe

        ## Whats this? shouldn't we check that LHS == 0 ?
        if self.temperatureProfileEqLHS(fields, dPhidz, minRes.x, s1, s2) >= 0:
            T = minRes.x
            vPlasma = self.plasmaVelocity(fields, T, s1)
            return T, vPlasma


        TLowerBound = minRes.x
        TStep = np.abs(Tplus - TLowerBound)
        if TStep == 0:
            TStep = np.abs(Tminus - TLowerBound)

        TUpperBound = TLowerBound + TStep
        while self.temperatureProfileEqLHS(fields, dPhidz, TUpperBound, s1, s2) < 0:
            TStep *= 2
            TUpperBound = TLowerBound + TStep


        res = scipy.optimize.brentq(
            lambda T: self.temperatureProfileEqLHS(fields, dPhidz, T, s1, s2),
            TLowerBound,
            TUpperBound,
            xtol=1e-9,
            rtol=1e-9, ## really???
        )
        # TODO: Can the function have multiple zeros?

        T = res
        vPlasma = self.plasmaVelocity(fields, T, s1)
        return T, vPlasma

    def plasmaVelocity(self, fields: Fields, T: npt.ArrayLike, s1: float) -> npt.ArrayLike:
        r"""
        Computes the plasma velocity as a function of the temperature.

        Parameters
        ----------
        fields : Fields
            Scalar field profiles.
        T : npt.ArrayLike
            Temparature.
        s1 : double
            Value of :math:`T^{30}-T_{\rm out}^{30}`.

        Returns
        -------
        double
            Plasma velocity.

        """
        ## Need "enthalpy" but ouside a free-energy minimum! More precisely, eq (12) in the ref. So hack it here
        w = -T * self.thermo.effectivePotential.derivT(fields, T)

        return (-w  + np.sqrt(4*s1**2 + w**2)) / (2 * s1)

    def temperatureProfileEqLHS(self, fields: FieldPoint, dPhidz: FieldPoint, T: float, s1: float, s2: float):
        r"""
        The LHS of Eq. (20) of arXiv:2204.13120v1.

        Parameters
        ----------
        fields : array-like
            Scalar field profile.
        dPhidz : array-like
            Derivative with respect to the position of the scalar field profile.
        T : double
            Temperature.
        s1 : double
            Value of :math:`T^{30}-T_{\rm out}^{30}`.
        s2 : double
            Value of :math:`T^{33}-T_{\rm out}^{33}`.

        Returns
        -------
        double
            LHS of Eq. (20) of arXiv:2204.13120v1.

        """
        ## Need "enthalpy" but ouside a free-energy minimum! More precisely, eq (12) in the ref. So hack it here
        w = -T * self.thermo.effectivePotential.derivT(fields, T)

        ## TODO probably force axis here. But need to guarantee correct field type first, so need some refactoring
        kineticTerm = 0.5*np.sum(dPhidz**2).view(np.ndarray)

        ## eff potential at this field point and temperature. NEEDS the T-dep constant
        veff = self.thermo.effectivePotential.evaluate(fields, T)

        result = (
            kineticTerm
            - veff - 0.5*w + 0.5*np.sqrt(4*s1**2 + w**2) - s2
        )

        result = np.asarray(result)
        if result.shape == (1,) and len(result) == 1:
            return result[0]
        elif result.shape == ():
            return result
        else:
            raise TypeError(f"LHS has wrong type, {result.shape=}")


    def deltaToTmunu(self, index: int, fields: Fields, velocityMid: float, offEquilDeltas: dict[str, float]) -> Tuple[float, float]:
        r"""
        Computes the out-of-equilibrium part of the energy-momentum tensor.

        Parameters
        ----------
        index : int
            Index of the grid point on which to find the plasma profile.
        fields : Fields
            Scalar field profile.
        velocityMid : double
            Midpoint of plasma velocity in the wall frame, :math:`(v_+ + v_-)/2`.
        offEquilDeltas : dictionary
            Dictionary containing the off-equilibrium Delta functions

        Returns
        -------
        T30 : double
            Out-of-equilibrium part of :math:`T^{30}`.
        T33 : double
            Out-of-equilibrium part of :math:`T^{33}`.

        """
        delta00 = offEquilDeltas["00"].coefficients[index]
        delta11 = offEquilDeltas["11"].coefficients[index]
        delta02 = offEquilDeltas["02"].coefficients[index]
        delta20 = offEquilDeltas["20"].coefficients[index]

        u0 = np.sqrt(gammaSq(velocityMid))
        u3 = np.sqrt(gammaSq(velocityMid))*velocityMid
        ubar0 = u3
        ubar3 = u0

        ## Where do these come from?
        ## LN: needs rewrite, what happens with many out-of-eq particles?
        T30 = (
            + (3*delta20 - delta02 - self.particle.msqVacuum(fields)*delta00)*u3*u0
            + (3*delta02 - delta20 + self.particle.msqVacuum(fields)*delta00)*ubar3*ubar0
            + 2*delta11*(u3*ubar0 + ubar3*u0))/2.
        T33 = ((
            + (3*delta20 - delta02 - self.particle.msqVacuum(fields)*delta00)*u3*u3
            + (3*delta02 - delta20 + self.particle.msqVacuum(fields)*delta00)*ubar3*ubar3
            + 4*delta11*u3*ubar3)/2. 
            - (self.particle.msqVacuum(fields)*delta00+ delta02-delta20)/2.)

        return T30, T33



    #### -------------- Begin old stuff, do not use! and TODO cleanup


    ## DEPRECATED, use findWallVelocityMinimizeAction() instead!
    # Jorinde: "findWallVelocityLoop was written first, but it didn't work so well, so Benoit wrote the other functiion" 
"""     def findWallVelocityLoop(self):
        '''
        Finds the wall velocity by solving hydrodynamics, the Boltzmann equation and
        the field equation of motion iteratively.
        '''

        # Initial conditions for velocity, hydro boundaries, wall parameters and
        # temperature profile

        if self.wallVelocityLTE < 1:
            wallVelocity = 0.9 * self.wallVelocityLTE
            maxWallVelocity = self.wallVelocityLTE
        else:
            wallVelocity = np.sqrt(1 / 3)
            maxWallVelocity = self.hydro.vJ

        c1, c2, Tplus, Tminus, velocityMid = self.hydro.findHydroBoundaries(wallVelocity)

        wallWidthsGuess = (5/self.Tnucl)*np.ones(self.nbrFields)
        wallOffsetsGuess = np.zeros(self.nbrFields-1)
        wallWidths, wallOffsets = wallWidthsGuess, wallOffsetsGuess

        wallParameters = np.concatenate(([wallVelocity], wallWidths, wallOffsets))

        wallParameters = np.array([0.6,0.04,0.04,0.2])

        print(wallParameters)

        offEquilDeltas = {
            "00": np.zeros(self.grid.M-1),
            "02": np.zeros(self.grid.M-1),
            "20": np.zeros(self.grid.M-1),
            "11": np.zeros(self.grid.M-1)}

        error = self.errTol + 1
        while error > self.errTol:

            oldWallVelocity = wallParameters[0]
            oldWallWidths = wallParameters[1:1+self.nbrFields]
            oldWallOffsets = wallParameters[1+self.nbrFields:]
            oldError = error

            wallVelocity = wallParameters[0]
            wallWidths = wallParameters[1:self.nbrFields+1]
            wallOffsets = wallParameters[self.nbrFields+1:]

            c1, c2, Tplus, Tminus, velocityMid = self.hydro.findHydroBoundaries(wallVelocity)

            vevLowT = self.thermo.freeEnergyLow(Tminus)[:-1]
            vevHighT = self.thermo.freeEnergyHigh(Tplus)[:-1]

            fields, dPhidz = self.wallProfile(self.grid.xiValues, vevLowT, vevHighT, wallWidths, wallOffsets)

            Tprofile, velocityProfile = self.findPlasmaProfile(c1, c2, velocityMid, fields, dPhidz, offEquilDeltas, Tplus, Tminus)

            boltzmannBackground = BoltzmannBackground(velocityMid, velocityProfile, fields, Tprofile)

            boltzmannSolver = BoltzmannSolver(self.grid, boltzmannBackground, self.particle)

            # TODO: getDeltas() is not working at the moment (it returns nan), so I turned it off to debug the rest of the loop.
            #print('NOTE: offEquilDeltas has been set to 0 to debug the main loop.')
            offEquilDeltas = boltzmannSolver.getDeltas()

            # for i in range(2): # Can run this loop several times to increase the accuracy of the approximation
            #     wallParameters = initialEOMSolution(wallParameters, offEquilDeltas, freeEnergy, hydro, particle, grid)
            #     print(f'Intermediate result: {wallParameters=}')

            intermediateRes = root(self.momentsOfWallEoM, wallParameters, args=(offEquilDeltas,))
            print(intermediateRes)

            wallParameters = intermediateRes.x

            error = 0#np.sqrt((1 - oldWallVelocity/wallVelocity)**2 + np.sum((1 - oldWallWidths/wallWidths)**2) + np.sum((wallOffsets - oldWallOffsets) ** 2))

        return wallParameters
    

    def momentsOfWallEoM(self, wallParameters, offEquilDeltas):
        wallVelocity = wallParameters[0]
        wallWidths = wallParameters[1:self.nbrFields+1]
        wallOffsets = wallParameters[self.nbrFields+1:]
        c1, c2, Tplus, Tminus, velocityMid = self.hydro.findHydroBoundaries(wallVelocity)

        vevLowT = self.thermo.freeEnergyLow(Tminus)[:-1]
        vevHighT = self.thermo.freeEnergyHigh(Tplus)[:-1]

        fields, dPhidz = self.wallProfile(self.grid.xiValues, vevLowT, vevHighT, wallWidths, wallOffsets)
        Tprofile, vprofile = self.findPlasmaProfile(c1, c2, velocityMid, fields, dPhidz, offEquilDeltas, Tplus, Tminus)

        # Define a function returning the local temparature by interpolating through Tprofile.
        Tfunc = UnivariateSpline(self.grid.xiValues, Tprofile, k=3, s=0)

        # Define a function returning the local Delta00 function by interpolating through offEquilDeltas['00'].
        offEquilDelta00 = UnivariateSpline(self.grid.xiValues, offEquilDeltas['00'], k=3, s=0)

        pressures = self.pressureMoment(vevLowT, vevHighT, wallWidths, wallOffsets, Tfunc, offEquilDelta00)
        stretchs = self.stretchMoment(vevLowT, vevHighT, wallWidths, wallOffsets, Tfunc, offEquilDelta00)

        return np.append(pressures, stretchs)

    def equationOfMotions(self, fields, T, offEquilDelta00):
        dVdX = self.thermo.effectivePotential.derivField(fields, T)

        # TODO: need to generalize to more than 1 particle.
        def dmtdh(Y):
            Y = np.asanyarray(Y)
            # TODO: Would be nice to compute the mass derivative directly in particle.
            return derivative(lambda x: self.particle.msqVacuum(np.append(x,Y[1:])), Y[0], dx = 1e-3, n=1, order=4)

        dmtdX = np.zeros_like(fields)
        dmtdX[0] = dmtdh(fields)
        offEquil = 0.5 * 12 * dmtdX * offEquilDelta00

        return dVdX + offEquil

    def pressureLocal(self, z, vevLowT, vevHighT, wallWidths, wallOffsets, Tfunc, Delta00func):
        fields, dPhidz = self.wallProfile(z, vevLowT, vevHighT, wallWidths, wallOffsets)

        EOM = self.equationOfMotions(fields, Tfunc(z), Delta00func(z))
        return -dPhidz*EOM

    def pressureMoment(self, vevLowT, vevHighT, wallWidths, wallOffsets, Tfunc, Delta00func):
        return quad_vec(self.pressureLocal, -1, 1, args=(vevLowT, vevHighT, wallWidths, wallOffsets, Tfunc, Delta00func))[0]

    def stretchLocal(self, z, vevLowT, vevHighT, wallWidths, wallOffsets, Tfunc, Delta00func):
        fields, dPhidz = self.wallProfile(z, vevLowT, vevHighT, wallWidths, wallOffsets)

        EOM = self.equationOfMotions(fields, Tfunc(z), Delta00func(z))

        return dPhidz*(2*(fields-vevLowT)/(vevHighT-vevLowT)-1)*EOM

    def stretchMoment(self, vevLowT, vevHighT, wallWidths, wallOffsets, Tfunc, Delta00func):
        kinetic = (2/15)*(vevHighT-vevLowT)**2/wallWidths**2
        return kinetic + quad_vec(self.stretchLocal, -np.inf, np.inf, args=(vevLowT, vevHighT, wallWidths, wallOffsets, Tfunc, Delta00func))[0]
     """<|MERGE_RESOLUTION|>--- conflicted
+++ resolved
@@ -240,12 +240,6 @@
         zeroPoly = Polynomial(np.zeros(self.grid.M-1), self.grid)
         offEquilDeltas = {"00": zeroPoly, "02": zeroPoly, "20": zeroPoly, "11": zeroPoly}
 
-<<<<<<< HEAD
-        #print(f"{wallVelocity=}")
-=======
-        # TODO: Solve the Boltzmann equation to update offEquilDeltas.
-
->>>>>>> 4456684e
         c1, c2, Tplus, Tminus, velocityMid = self.hydro.findHydroBoundaries(wallVelocity)
 
         vevLowT = self.thermo.freeEnergyLow(Tminus).getFields()
@@ -364,11 +358,7 @@
 
         ## Observation: dV/dPhi derivative can be EXTREMELY sensitive to small changes in T. So if comparing things manually, do keep this in mind
 
-<<<<<<< HEAD
-        print(f"{wallVelocity=}, {pressure=}")
-=======
         return pressure, wallParams, offEquilDeltas
->>>>>>> 4456684e
 
 
 
