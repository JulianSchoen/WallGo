import numpy as np
import numpy.typing as npt
import warnings
from typing import Tuple
import copy  # for deepcopy


import scipy.optimize
from scipy.interpolate import UnivariateSpline

from .Boltzmann import (
    BoltzmannBackground, BoltzmannDeltas, BoltzmannSolver
)
from .Fields import Fields, FieldPoint
from .GenericModel import GenericModel
from .Grid import Grid
from .helpers import gammaSq  # derivatives for callable functions
from .Hydro import Hydro
from .Polynomial import Polynomial
from .Thermodynamics import Thermodynamics
from .WallGoTypes import BoltzmannResults, HydroResults, WallGoResults, WallParams, WallGoInterpolationResults


class EOM:

    """
    Class that solves the energy-momentum conservation equations and the scalar EOMs to determine the wall velocity.
    """
    def __init__(
        self,
        boltzmannSolver: BoltzmannSolver,
        thermodynamics: Thermodynamics,
        hydro: Hydro,
        grid: Grid,
        nbrFields: int,
        meanFreePath: float,
        includeOffEq: bool=False,
        forceImproveConvergence: bool=False,
        errTol=1e-3,
        maxIterations=10,
        pressRelErrTol=0.3679,
    ):
        """
        Initialization

        Parameters
        ----------
        boltzmannSolver : BoltzmannSolver
            BoltzmannSolver instance.
        model : GenericModel
            Object of model class that implements the GenericModel interface.
        grid : Grid
            Object of the class Grid.
        nbrFields : int
            Number of scalar fields on which the scalar potential depends.
        meanFreePath : float
            Estimate of the mean free path of the particles in the plasma.
        includeOffEq : bool, optional
            If False, all the out-of-equilibrium contributions are neglected.
            The default is False.
        forceImproveConvergence : bool, optional
            If True, uses a slower algorithm that improves the convergence when 
            computing the pressure. The improved algorithm is automatically used 
            for detonation. Default is False.
        errTol : double, optional
            Absolute error tolerance. The default is 1e-3.
        maxIterations : integer, optional
            Maximum number of iterations for the convergence of pressure. The default is 10.
        pressRelErrTol : float, optional
            Relative tolerance in pressure when finding its root.

        Returns
        -------
        None.

        """

        assert isinstance(boltzmannSolver, BoltzmannSolver)
        assert isinstance(thermodynamics, Thermodynamics)
        assert isinstance(hydro, Hydro)
        assert isinstance(grid, Grid)

        self.boltzmannSolver = boltzmannSolver
        self.grid = grid
        self.errTol = errTol
        self.nbrFields = nbrFields
        self.meanFreePath = meanFreePath
        self.includeOffEq = includeOffEq
        self.forceImproveConvergence = forceImproveConvergence

        self.thermo = thermodynamics
        self.hydro = hydro
        ## LN: Dunno if we want to store this here tbh
        self.Tnucl = self.thermo.Tnucl
        
        self.particles = self.boltzmannSolver.offEqParticles
        
        ## Tolerances
        self.errTol = errTol
        self.maxIterations = maxIterations
        self.pressRelErrTol = pressRelErrTol
        self.pressAbsErrTol = 0


    def findWallVelocityMinimizeAction(self, wallThicknessIni: float=None):
        """
        Finds the wall velocity by minimizing the action and solving for the
        solution with 0 total pressure on the wall.

        Returns
        -------
        wallVelocity : double
            Value of the wall velocity that solves the scalar EOMs.
        wallParams : array-like
            Array containing the wall thicknesses and wall offsets that
            minimize the action and solve the EOM.

        """
        
        assert self.grid is self.boltzmannSolver.grid, "EOM and BoltzmannSolver must have the same instance of the Grid object."

        # LN: note that I've made widths and offsets be same size. Previously offsets was one element shorter
        
        if wallThicknessIni is None:
            wallThicknessIni = 5 / self.Tnucl
            
        wallParams = WallParams(
            widths=wallThicknessIni * np.ones(self.nbrFields),
            offsets=np.zeros(self.nbrFields),
        )

        vmin = self.hydro.vMin
        vmax = min(self.hydro.vJ,self.hydro.fastestDeflag())
        return self.solveWall(vmin, vmax, wallParams)
    

    ## LN: Right so this actually solves wall properties and not the pressure! So changed the name
    def solveWall(self, wallVelocityMin: float, wallVelocityMax: float, wallParamsGuess: WallParams) -> WallGoResults:
        r"""
        Solves the equation :math:`P_{\rm tot}(\xi_w)=0` for the wall velocity and wall thicknesses/offsets.

        Parameters
        ----------
        wallVelocityMin : double
            Lower bound of the bracket in which the root finder will look for a
            solution. Should satisfy
            :math:`0<{\rm wallVelocityMin}<{\rm wallVelocityMax}`.
        wallVelocityMax : double
            Upper bound of the bracket in which the root finder will look for a
            solution. Should satisfy
            :math:`{\rm wallVelocityMin}<{\rm wallVelocityMax}\leq\xi_J`.
        wallParamsGuess : WallParams
            Contains a guess of the wall thicknesses and wall offsets.

        Returns
        -------
        results : WallGoResults
            Data class containing results.

        """
        results = WallGoResults()

        self.pressAbsErrTol = 1e-8  # why 1e-8?
        ## HACK! LN: Return values here need to be consistent. Can't sometimes have 1 number, sometimes tuple etc
        pressureMax, wallParamsMax, boltzmannResultsMax, boltzmannBackgroundMax, hydroResultsMax = self.wallPressure(wallVelocityMax, wallParamsGuess, True)
        
        # also getting the LTE results
        wallVelocityLTE = self.hydro.findvwLTE()
        
        if pressureMax < 0:
            print('Maximum pressure on wall is negative!')
            print(f"{pressureMax=} {wallParamsMax=}")
            results.setWallVelocities(1, 0, wallVelocityLTE)
            results.setWallParams(wallParamsMax)
            results.setHydroResults(hydroResultsMax)
            results.setBoltzmannBackground(boltzmannBackgroundMax)
            results.setBoltzmannResults(boltzmannResultsMax)
            return results
    
        pressureMin, wallParamsMin, boltzmannResultsMin, boltzmannBackgroundMin, hydroResultsMin = self.wallPressure(wallVelocityMin, wallParamsGuess, True)
        if pressureMin > 0:
            ## If this is a bad outcome then we should warn about it. TODO
            results.setWallVelocities(0, 0, wallVelocityLTE)
            results.setWallParams(wallParamsMin)
            results.setHydroResults(hydroResultsMin)
            results.setBoltzmannBackground(boltzmannBackgroundMin)
            results.setBoltzmannResults(boltzmannResultsMin)
            return results
        
        self.pressAbsErrTol = 0.01 * self.errTol * (1 - self.pressRelErrTol) * np.minimum(np.abs(pressureMin), np.abs(pressureMax)) / 4

        ## This computes pressure on the wall with a given wall speed and WallParams that looks hacky
        def pressureWrapper(vw: float):

            """Small optimization here: the root finder below calls this first at the bracket endpoints,
            for which we already computed the pressure above. So make use of those.
            In principle a direct float == float comparison could work here, but that's illegal.
            I also include the case where vw is outside [wallVelocityMin, wallVelocityMax] although it probably does not occur.
            """ 
            absTolerance = 1e-8  # why 1e-8?
            if np.abs(vw - wallVelocityMin) < absTolerance or vw < wallVelocityMin:
                return pressureMin
            elif np.abs(vw - wallVelocityMax) < absTolerance or vw > wallVelocityMax:
                return pressureMax

            # Don't return wall params. But this seems pretty evil: wallPressure() modifies the wallParams it gets as input!
            # HACK! This newWallParams thing needs explaining.
            fractionVw = (vw - wallVelocityMin) / (wallVelocityMax - wallVelocityMin)
            newWallParams = (
                wallParamsMin + (wallParamsMax - wallParamsMin) * fractionVw
            )
            return self.wallPressure(vw, newWallParams, False)

        optimizeResult = scipy.optimize.root_scalar(
            pressureWrapper,
            method='brentq',
            bracket=[wallVelocityMin, wallVelocityMax],
            xtol=self.errTol,
        )
        wallVelocity = optimizeResult.root


        # Get wall params, and other results
        fractionWallVelocity = (wallVelocity - wallVelocityMin) / (wallVelocityMax - wallVelocityMin)
        newWallParams = (
            wallParamsMin + (wallParamsMax - wallParamsMin) * fractionWallVelocity
        )
        _, wallParams, boltzmannResults, boltzmannBackground, hydroResults = self.wallPressure(
            wallVelocity, newWallParams, returnExtras=True,
        )

        # minimum possible error in the wall speed
        wallVelocityMinError = self.errTol * optimizeResult.root

        # estimating errors from truncation and comparison to finite differences
        if self.includeOffEq:
            finiteDifferenceBoltzmannResults = self.getBoltzmannFiniteDifference()
            # assuming nonequilibrium errors proportional to deviation from LTE
            wallVelocityDeltaLTE = abs(wallVelocity - wallVelocityLTE)
            # the truncation error in the spectral method within Boltzmann
            wallVelocityTruncationError = boltzmannResults.truncationError * wallVelocityDeltaLTE
            # the deviation from the finite difference method within Boltzmann
            delta00 = boltzmannResults.Deltas.Delta00.coefficients[0]
            delta00FD = finiteDifferenceBoltzmannResults.Deltas.Delta00.coefficients[0]
            errorFD = np.linalg.norm(delta00 - delta00FD) / np.linalg.norm(delta00)
            wallVelocityDerivativeError = errorFD * wallVelocityDeltaLTE

            # if truncation waringin large, raise a warning
            if (
                wallVelocityTruncationError > wallVelocityDerivativeError
                and wallVelocityTruncationError > self.errTol
            ):
                warnings.warn("Truncation error large, increase N or M", RuntimeWarning)

            # estimating the error by the largest of these
            wallVelocityError = max(
                wallVelocityMinError,
                wallVelocityTruncationError,
            )
        else:
            finiteDifferenceBoltzmannResults = boltzmannResults
            wallVelocityError = wallVelocityMinError

        # setting results
        results.setWallVelocities(
            wallVelocity=wallVelocity,
            wallVelocityError=wallVelocityError,
            wallVelocityLTE=wallVelocityLTE,
        )

        results.setHydroResults(hydroResults)
        results.setWallParams(wallParams)
        results.setBoltzmannBackground(boltzmannBackground)
        results.setBoltzmannResults(boltzmannResults)
        results.setFiniteDifferenceBoltzmannResults(
            finiteDifferenceBoltzmannResults
        )

        # return collected results
        return results


    def wallPressure(
        self,
        wallVelocity: float,
        wallParams: WallParams,
        returnExtras: bool = False,
        atol: float = None,
        rtol: float = None,
        boltzmannResults: BoltzmannResults = None
    ):
        """
        Computes the total pressure on the wall by finding the tanh profile
        that minimizes the action. Can use two different iteration algorithms 
        to find the pressure. If self.forceImproveConvergence=False and 
        wallVelocity<self.hydro.vJ, uses a fast algorithm that sometimes fails 
        to converge. Otherwise, or if the previous algorithm converges slowly,
        uses a slower, but more robust algorithm.

        Parameters
        ----------
        wallVelocity : double
            Wall velocity at which the pressure is computed.
        wallParams : WallParams
            Contains a guess of the wall thicknesses and wall offsets.
        returnExtras : bool, optional
            If False, only the pressure is returned. If True, the pressure,
            and WallParams, BoltzmannResults and HydroResults, objects are
            returned. The default is False.
        atol : float or None
            Absolute tolerance. If None, uses self.pressAbsErrTol. Default is None.
        rtol : float or None
            Relative tolerance. If None, uses self.pressRelErrTol. Default is None.
        boltzmannResults : BoltzmannResults or None
            Object of the BoltzmannResults class containing the initial solution
            of the Boltzmann equation. If None, sets the initial deltaF to 0.
            Default is None.

        Returns
        -------
        pressure : double
            Total pressure on the wall.
        wallParams : array-like
            Array containing the wall thicknesses and wall offsets that
            minimize the action and solve the EOM. Only returned if
            returnOptimalWallParams is True.

        """
        
        if atol is None:
            atol = self.pressAbsErrTol
        if rtol is None:
            rtol = self.pressRelErrTol
            
        improveConvergence = self.forceImproveConvergence
        if wallVelocity > self.hydro.vJ:
            improveConvergence = True

        print(f"\nTrying {wallVelocity=}")

        zeroPoly = Polynomial(
            np.zeros((len(self.particles), self.grid.M - 1)),
            self.grid,
            direction=("Array", "z"),
            basis=("Array", "Cardinal"),
        )
        offEquilDeltas = BoltzmannDeltas(
            Delta00=zeroPoly,
            Delta02=zeroPoly,
            Delta20=zeroPoly,
            Delta11=zeroPoly,
        )
        deltaF = Polynomial(
            np.zeros((len(self.particles), (self.grid.M - 1), (self.grid.N - 1), (self.grid.N - 1))),
            self.grid,
            basis=("Array", "Cardinal", "Chebyshev", "Chebyshev"),
            direction=("Array", "z", "pz", "pp"),
            endpoints=False,
        )
        
        if boltzmannResults is None:
            boltzmannResults = BoltzmannResults(
                deltaF=deltaF,
                Deltas=offEquilDeltas,
                truncationError=0,
                linearizationCriterion1=0,
                linearizationCriterion2=0,
            )

        c1, c2, Tplus, Tminus, velocityMid = self.hydro.findHydroBoundaries(wallVelocity)
        hydroResults = HydroResults(
            temperaturePlus=Tplus,
            temperatureMinus=Tminus,
            velocityJouget=self.hydro.vJ,
        )

        vevLowT = self.thermo.freeEnergyLow(Tminus).fieldsAtMinimum
        vevHighT = self.thermo.freeEnergyHigh(Tplus).fieldsAtMinimum
        
        ######################################        
        ## Estimate the new grid parameters ##
        ###################################### 
        widths = wallParams.widths
        offsets = wallParams.offsets
        ## Distance between the right and left edges of the walls at the boundaries
        wallThicknessGrid = (np.max((1-offsets)*widths)-np.min((-1-offsets)*widths))/2
        ## Center between these two edges
        ## The source and pressure are proportional to d(m^2)/dz, which peaks at -wallThicknessGrid*np.log(2)/2. This is why we substract this value.
        wallCenterGrid = (np.max((1-offsets)*widths)+np.min((-1-offsets)*widths))/2 - wallThicknessGrid*np.log(2)/2
        gammaWall = 1/np.sqrt(1-velocityMid**2)
        ## The tail inside typically scales like gamma, while the one outside like 1/gamma
        ## We take the max because the tail lengths must be larger than wallThicknessGrid*(1+2*smoothing)/ratioPointsWall
        tailInside = max(self.meanFreePath*gammaWall*self.includeOffEq, wallThicknessGrid*(1+2.1*self.grid.smoothing)/self.grid.ratioPointsWall)
        tailOutside = max(self.meanFreePath/gammaWall*self.includeOffEq, wallThicknessGrid*(1+2.1*self.grid.smoothing)/self.grid.ratioPointsWall)
        self.grid.changePositionFalloffScale(tailInside, tailOutside, wallThicknessGrid, wallCenterGrid)

        pressure, wallParams, boltzmannResults, boltzmannBackground = self.intermediatePressureResults(
            wallParams, vevLowT, vevHighT, c1, c2, velocityMid, boltzmannResults, Tplus, Tminus, 
        )
        
        pressures = [pressure]
        
        ## The 'multiplier' parameter is used to reduce the size of the wall
        ## parameters updates during the iteration procedure. The next iteration
        ## will use multiplier*newWallParams+(1-multiplier)*oldWallParams. 
        ## Can be used when the iterations do not converge, even close to the 
        ## true solution. For small enough values, we should always be able to converge.
        ## The value will be reduced if the algorithm doesn't converge.
        multiplier = 1

        i = 0
        while True:
            if improveConvergence:
                # Use the improved algorithm (which converges better but slowly)
                pressure, wallParams, boltzmannResults, boltzmannBackground, errorSolver = self.__getNextPressure(
                    pressure, wallParams, vevLowT, vevHighT, c1, c2, velocityMid, boltzmannResults, Tplus, Tminus, multiplier=multiplier
                )
            else:
                pressure, wallParams, boltzmannResults, boltzmannBackground = self.intermediatePressureResults(
                    wallParams, vevLowT, vevHighT, c1, c2, velocityMid, boltzmannResults, Tplus, Tminus, multiplier=multiplier,
                )
                errorSolver = 0
            pressures.append(pressure)

            error = np.abs(pressures[-1]-pressures[-2])
            errTol = np.maximum(rtol * np.abs(pressure), atol)*multiplier
            
            print(f"{pressure=} {error=} {errTol=} {improveConvergence=} {multiplier=}")
            i += 1

            if (error < errTol or (errorSolver < errTol and improveConvergence)):
                ## Even if two consecutive call to __getNextPressure() give similar pressures, it is possible
                ## that the internal calls made to intermediatePressureResults() do not converge. This is measured
                ## by 'errorSolver'. If __getNextPressure() converges but not intermediatePressureResults() doesn't,
                ## 'multiplier' is probably too large. We therefore continue the iteration procedure with a smaller 
                ## value of 'multiplier'.
                if errorSolver > errTol:
                    multiplier /= 2
                else:
                    break
            elif i >= self.maxIterations-1:
                print(
                    "Pressure for a wall velocity has not converged to "
                    "sufficient accuracy with the given maximum number "
                    "for iterations."
                )
                break
            
            if len(pressures) > 2:
                if error > abs(pressures[-2]-pressures[-3])/1.5:
                    # If the error decreases too slowly, use the improved algorithm
                    improveConvergence = True

        if returnExtras:
            return pressure, wallParams, boltzmannResults, boltzmannBackground, hydroResults
        else:
            return pressure
        
    def __getNextPressure(self, pressure1, wallParams1, vevLowT, vevHighT, c1, c2, velocityMid, boltzmannResults1, Tplus, Tminus, Tprofile=None, velocityProfile=None, multiplier=1.0):
        """
        Performs the next iteration to solve the EOM and Boltzmann equation. 
        First computes the pressure twice, updating the wall parameters and 
        Boltzmann results each time. If the iterations overshot the true solution
        (the two pressure updates go in opposite directions), uses linear 
        interpolation to find a better estimate of the true solution.
        """
        pressure2, wallParams2, boltzmannResults2, _= self.intermediatePressureResults(
            wallParams1, vevLowT, vevHighT, c1, c2, velocityMid, boltzmannResults1, Tplus, Tminus, Tprofile, velocityProfile, multiplier
        )
        pressure3, wallParams3, boltzmannResults3, boltzmannBackground3 = self.intermediatePressureResults(
            wallParams2, vevLowT, vevHighT, c1, c2, velocityMid, boltzmannResults2, Tplus, Tminus, Tprofile, velocityProfile, multiplier
        )
        
        ## If the last iteration does not overshoot the real pressure (the two 
        ## last update go in the same direction), returns the last iteration.
        if (pressure3-pressure2)*(pressure2-pressure1) >= 0:
            err = abs(pressure3-pressure2)
            return pressure3, wallParams3, boltzmannResults3, boltzmannBackground3, err
        
        ## If the last iteration overshot, uses linear interpolation to find a 
        ## better estimate of the true solution.
        x = (pressure1-pressure2)/(pressure1-2*pressure2+pressure3)
        pressure4, wallParams4, boltzmannResults4, boltzmannBackground4 = self.intermediatePressureResults(
            wallParams1+(wallParams2-wallParams1)*x, vevLowT, vevHighT, c1, c2, velocityMid, boltzmannResults1+(boltzmannResults2-boltzmannResults1)*x, Tplus, Tminus, Tprofile, velocityProfile, multiplier
        )
        err = abs(pressure4-pressure2)
        return pressure4, wallParams4, boltzmannResults4, boltzmannBackground4, err
        
        

    def intermediatePressureResults(self, wallParams, vevLowT, vevHighT, c1, c2, velocityMid, boltzmannResults, Tplus, Tminus, Tprofile=None, velocityProfile=None, multiplier=1.0):

        ## here dPhidz are z-derivatives of the fields
        fields, dPhidz = self.wallProfile(
            self.grid.xiValues, vevLowT, vevHighT, wallParams
        )

        if Tprofile is None and velocityProfile is None:
            Tprofile, velocityProfile = self.findPlasmaProfile(
                c1, c2, velocityMid, fields, dPhidz, boltzmannResults.Deltas, Tplus, Tminus
            )

        """LN: If I'm reading this right, for Boltzmann we have to append endpoints to our field,T,velocity profile arrays.
        Doing this reshaping here every time seems not very performant => consider getting correct shape already from wallProfile(), findPlasmaProfile().
        TODO also BoltzmannSolver seems to drop the endpoints internally anyway!!
        """
        ## Prepare a new background for Boltzmann
        TWithEndpoints = np.concatenate(([Tminus], Tprofile, [Tplus]))
        fieldsWithEndpoints = np.concatenate((vevLowT, fields, vevHighT), axis=fields.overFieldPoints).view(Fields)
        vWithEndpoints = np.concatenate(([velocityProfile[0]], velocityProfile, [velocityProfile[-1]])) 
        boltzmannBackground = BoltzmannBackground(
            velocityMid, vWithEndpoints, fieldsWithEndpoints, TWithEndpoints,
        ) 
        if self.includeOffEq:
              ## ---- Solve Boltzmann equation to get out-of-equilibrium contributions
            """TODO I suggest handling background-related logic inside BoltzmannSolver. Here we could just pass necessary input
                and let BoltzmannSolver create/manage the actual BoltzmannBackground object
                """
            self.boltzmannSolver.setBackground(boltzmannBackground)
            boltzmannResults = multiplier*self.boltzmannSolver.getDeltas() + (1-multiplier)*boltzmannResults

        ## ---- Next need to solve wallWidth and wallOffset. For this, put wallParams in a np 1D array,
        ## NOT including the first offset which we keep at 0.
        wallArray = np.concatenate( (wallParams.widths, wallParams.offsets[1:]) ) ## should work even if offsets is just 1 element

        ## LN: Where do these bounds come from!?
        ## first width, then offset
        lowerBounds = np.concatenate((self.nbrFields * [0.1 / self.Tnucl] , (self.nbrFields-1) * [-10.] ))
        upperBounds = np.concatenate((self.nbrFields * [100. / self.Tnucl] , (self.nbrFields-1) * [10.] ))
        bounds = scipy.optimize.Bounds(lb = lowerBounds, ub = upperBounds)

        ## And then a wrapper that puts the inputs back in WallParams (could maybe bypass this somehow...?)
        def actionWrapper(wallArray: np.ndarray, *args) -> float:
            return self.action( self.__toWallParams(wallArray), *args )
        
        Delta00 = boltzmannResults.Deltas.Delta00
        sol = scipy.optimize.minimize(
            actionWrapper,
            wallArray,
            args=(vevLowT, vevHighT, Tprofile, Delta00),
            method='Nelder-Mead',
            bounds=bounds,
        )

        ## Put the resulting width, offset back in WallParams format
        wallParams = multiplier*self.__toWallParams(sol.x) + (1-multiplier)*wallParams

        fields, dPhidz = self.wallProfile(self.grid.xiValues, vevLowT, vevHighT, wallParams)
        dVdPhi = self.thermo.effectivePotential.derivField(fields, Tprofile)
        
        # Out-of-equilibrium term of the EOM
        dVout = np.sum([particle.totalDOFs * particle.msqDerivative(fields) * Delta00.coefficients[i,:,None]
                        for i,particle in enumerate(self.particles)], axis=0) / 2
        
        ## EOM for field i is d^2 phi_i + dVfull == 0, the latter term is dVdPhi + dVout
        dVfull: Fields = dVdPhi + dVout

        """
        In principle, the following should be sumed over all the particles, but it turns 
        out that only the first particle has a nonzero contribution. This is 
        because the other particles have a wall offset over which the action is
        minimized. This sets their pressure to 0. The first field doesn't have 
        an offset, so its pressure is nonzero.
        """
        dVdz = np.sum(np.array(dVfull * dPhidz), axis=1)

        EOMPoly = Polynomial(dVdz, self.grid)

        dzdchi,_,_ = self.grid.getCompactificationDerivatives()
        pressure = EOMPoly.integrate(w=-dzdchi)

        ## Observation: dV/dPhi derivative can be EXTREMELY sensitive to small changes in T. So if comparing things manually, do keep this in mind

        return pressure, wallParams, boltzmannResults, boltzmannBackground
    
    def gridPressure(self, vmin: float, vmax: float, nbrPoints: int, wallThicknessIni: float=None, rtol: float=1e-3):
        """
        Computes the pressure on a grid.
<<<<<<< HEAD
=======

        Parameters
        ----------
        vmin : float
            Lower bound of the interpolation interval.
        vmax : float
            Upper bound of the interpolation interval.
        nbrPoints : int
            Number of points on the grid.
        wallThicknessIni : float, optional
            Initial wall thickness used to compute the first pressure at vmin.
            The default is None.
        rtol : float, optional
            Relative tolerance. The default is 1e-3.

        Returns
        -------
        wallVelocities : list[float]
            Velocity grid.
        pressures: ndarray
            Pressure evaluated on the grid.
        wallParamsList : list[WallParams]
            WallParams evaluated on the grid.
        boltzmannResultsList : list[BoltzmannResults]
            BoltzmannResults evaluated on the grid.
        boltzmannBackgroundList : list[BoltzmannBackground]
            BoltzmannBackground evaluated on the grid.
        hydroResultsList : list[HydroResults]
            HydroResults evaluated on the grid.

        """
        wallVelocities = np.linspace(vmin, vmax, nbrPoints)
        
        if wallThicknessIni is None:
            wallThicknessIni = 5 / self.Tnucl
            
        wallParams = WallParams(
            widths=wallThicknessIni * np.ones(self.nbrFields),
            offsets=np.zeros(self.nbrFields),
        )
        
        boltzmannResults = None
        
        pressure, wallParams, boltzmannResults, _, hydroResults = self.wallPressure(vmin, wallParams, True, 0, rtol, boltzmannResults)
        
        pressures = []
        boltzmannBackgroundList = []
        boltzmannResultsList = []
        hydroResultsList = []
        wallParamsList = []
        for i,wallVelocity in enumerate(wallVelocities):
            if i > 1:
                # Use linear extrapolation to get a more accurate initial value of wall parameters
                wallParamsTry = wallParamsList[-1] + (wallParamsList[-1]-wallParamsList[-2])*(wallVelocity-wallVelocities[i-1])/(wallVelocities[i-1]-wallVelocities[i-2])
                boltzmannResultsTry = boltzmannResultsList[-1] + (boltzmannResultsList[-1]-boltzmannResultsList[-2])*((wallVelocity-wallVelocities[i-1])/(wallVelocities[i-1]-wallVelocities[i-2]))
            else:
                wallParamsTry = wallParams
                boltzmannResultsTry = boltzmannResults
                
            pressure, wallParams, boltzmannResults, boltzmannBackground, hydroResults = self.wallPressure(wallVelocity, wallParamsTry, True, 0, rtol, boltzmannResultsTry)
            
            pressures.append(pressure)
            wallParamsList.append(wallParams)
            boltzmannResultsList.append(boltzmannResults)
            boltzmannBackgroundList.append(boltzmannBackground)
            hydroResultsList.append(hydroResults)
        
        return wallVelocities, np.array(pressures), wallParamsList, boltzmannResultsList, boltzmannBackgroundList, hydroResultsList
    
    def solveInterpolation(self, vmin: float, vmax: float, wallThicknessIni: float=None, desiredPressure: float=0, rtol: float=1e-3, dvMin: float=0.02):
        """
        Finds all the EOM solutions in some interval by computing the pressure 
        on a grid and interpolating to get the roots.
>>>>>>> 70441472

        Parameters
        ----------
        vmin : float
            Lower bound of the interpolation interval.
        vmax : float
            Upper bound of the interpolation interval.
<<<<<<< HEAD
        nbrPoints : int
            Number of points on the grid.
        wallThicknessIni : float, optional
            Initial wall thickness used to compute the first pressure at vmin.
            The default is None.
        rtol : float, optional
            Relative tolerance. The default is 1e-3.

        Returns
        -------
        wallVelocities : list[float]
            Velocity grid.
        pressures: ndarray
            Pressure evaluated on the grid.
        wallParamsList : list[WallParams]
            WallParams evaluated on the grid.
        boltzmannResultsList : list[BoltzmannResults]
            BoltzmannResults evaluated on the grid.
        boltzmannBackgroundList : list[BoltzmannBackground]
            BoltzmannBackground evaluated on the grid.
        hydroResultsList : list[HydroResults]
            HydroResults evaluated on the grid.

        """
        wallVelocities = np.linspace(vmin, vmax, nbrPoints)
        
        if wallThicknessIni is None:
            wallThicknessIni = 5 / self.Tnucl
            
        wallParams = WallParams(
            widths=wallThicknessIni * np.ones(self.nbrFields),
            offsets=np.zeros(self.nbrFields),
        )
        
        boltzmannResults = None
        
        pressure, wallParams, boltzmannResults, _, hydroResults = self.wallPressure(vmin, wallParams, True, 0, rtol, boltzmannResults)
        
        pressures = []
        boltzmannBackgroundList = []
        boltzmannResultsList = []
        hydroResultsList = []
        wallParamsList = []
        for i,wallVelocity in enumerate(wallVelocities):
            if i > 1:
                # Use linear extrapolation to get a more accurate initial value of wall parameters
                wallParamsTry = wallParamsList[-1] + (wallParamsList[-1]-wallParamsList[-2])*(wallVelocity-wallVelocities[i-1])/(wallVelocities[i-1]-wallVelocities[i-2])
                boltzmannResultsTry = boltzmannResultsList[-1] + (boltzmannResultsList[-1]-boltzmannResultsList[-2])*((wallVelocity-wallVelocities[i-1])/(wallVelocities[i-1]-wallVelocities[i-2]))
            else:
                wallParamsTry = wallParams
                boltzmannResultsTry = boltzmannResults
                
            pressure, wallParams, boltzmannResults, boltzmannBackground, hydroResults = self.wallPressure(wallVelocity, wallParamsTry, True, 0, rtol, boltzmannResultsTry)
            
            pressures.append(pressure)
            wallParamsList.append(wallParams)
            boltzmannResultsList.append(boltzmannResults)
            boltzmannBackgroundList.append(boltzmannBackground)
            hydroResultsList.append(hydroResults)
        
        return wallVelocities, np.array(pressures), wallParamsList, boltzmannResultsList, boltzmannBackgroundList, hydroResultsList
    
    def solveInterpolation(self, vmin: float, vmax: float, wallThicknessIni: float=None, desiredPressure: float=0, rtol: float=1e-3, dvMin: float=0.02):
        """
        Finds all the EOM solutions in some interval by computing the pressure 
        on a grid and interpolating to get the roots.

        Parameters
        ----------
        vmin : float
            Lower bound of the interpolation interval.
        vmax : float
            Upper bound of the interpolation interval.
        wallThicknessIni : float, optional
            Initial wall thickness used to compute the first pressure at vmin. 
            The default is None.
        desiredPressure : float, optional
            The solver finds the velocities for which the pressure is equal to 
            desiredPressure. The default is 0.
        rtol : float, optional
            Relative tolerance. The default is 1e-3.
        dvMin : float, optional
            Minimal spacing between each grid points. The default is 0.02.

        Returns
        -------
=======
        wallThicknessIni : float, optional
            Initial wall thickness used to compute the first pressure at vmin. 
            The default is None.
        desiredPressure : float, optional
            The solver finds the velocities for which the pressure is equal to 
            desiredPressure. The default is 0.
        rtol : float, optional
            Relative tolerance. The default is 1e-3.
        dvMin : float, optional
            Minimal spacing between each grid points. The default is 0.02.

        Returns
        -------
>>>>>>> 70441472
        wallGoInterpolationResults : WallGoInterpolationResults

        """
        if vmin < 0.99:
            nbrPoints = max(1+int((vmax-vmin)/min(dvMin,rtol**0.25)), 5)
            wallVelocities, pressures, wallParamsList, boltzmannResultsList, boltzmannBackgroundList, hydroResultsList = self.gridPressure(vmin, vmax, nbrPoints, wallThicknessIni, rtol)
            pressuresSpline = UnivariateSpline(wallVelocities, pressures-desiredPressure, s=0)
        
            roots = pressuresSpline.roots()
            stableRoots, unstableRoots = [], []
            for root in roots:
                if pressuresSpline.derivative()(root) > 0:
                    stableRoots.append(root)
                else:
                    unstableRoots.append(root)
        
            wallGoInterpolationResults = WallGoInterpolationResults(
                wallVelocities=stableRoots,
                unstableWallVelocities=unstableRoots,
                velocityGrid=wallVelocities.tolist(),
                pressures=pressures.tolist(),
                pressureSpline=pressuresSpline,
                wallParams=wallParamsList,
                boltzmannResults=boltzmannResultsList,
                boltzmannBackgrounds=boltzmannBackgroundList,
                hydroResults=hydroResultsList,
                )
            return wallGoInterpolationResults
        
        else: 
            wallGoInterpolationResults = WallGoInterpolationResults(
                wallVelocities=[],
                unstableWallVelocities=[],
                velocityGrid=[],
                pressures=[],
                pressureSpline=[],
                wallParams=[],
                boltzmannResults=[],
                boltzmannBackgrounds=[],
                hydroResults=[],
                )
            return wallGoInterpolationResults

        

    def __toWallParams(self, wallArray: np.ndarray) -> WallParams:
        offsets = np.concatenate( ([0], wallArray[self.nbrFields:]) )
        return WallParams(widths = wallArray[:self.nbrFields], offsets = offsets)

    def action(self, wallParams: WallParams, vevLowT: Fields, vevHighT: Fields, Tprofile: np.ndarray, offEquilDelta00: np.ndarray) -> float:
        r"""
        Computes the action by using gaussian quadratrure to integrate the Lagrangian.

        Parameters
        ----------
        wallParams : array-like
            Array of size 2*N-1 containing :math:`(L_0,L_i,\delta_i)`.
        vevLowT : array-like
            Field values in the low-T phase.
        vevHighT : array-like
            Field values in the high-T phase.
        Tprofile : array-like
            Temperature profile on the grid.
        offEquilDelta00 : array-like
            Off-equilibrium function Delta00.

        Returns
        -------
        action : double
            Action spent by the scalar field configuration.

        """

        wallWidths = wallParams.widths

        fields, dPhidz = self.wallProfile(self.grid.xiValues, vevLowT, vevHighT, wallParams)

        V = self.thermo.effectivePotential.evaluate(fields, Tprofile)


        VOut = sum([particle.totalDOFs*particle.msqVacuum(fields)*offEquilDelta00.coefficients[i] for i,particle in enumerate(self.particles)])/2

        VLowT = self.thermo.effectivePotential.evaluate(vevLowT,Tprofile[0])
        VHighT = self.thermo.effectivePotential.evaluate(vevHighT,Tprofile[-1])

        Vref = (VLowT+VHighT)/2
        
        VPoly = Polynomial(V+VOut-Vref, self.grid)
        dzdchi,_,_ = self.grid.getCompactificationDerivatives()
        U = VPoly.integrate(w = dzdchi)
        K = np.sum((vevHighT-vevLowT)**2/(6*wallWidths))

        return U + K  


    def wallProfile(self, z, vevLowT: Fields, vevHighT: Fields, wallParams: WallParams) -> Tuple[Fields, Fields]:
        """
        Computes the scalar field profile and its derivative with respect to
        the position in the wall.

        Parameters
        ----------
        z : array-like
            Position grid on which to compute the scalar field profile.
        vevLowT : array-like
            Scalar field VEVs in the low-T phase.
        vevHighT : array-like
            Scalar field VEVs in the high-T phase.
        wallWidths : array-like
            Array containing the wall widths.
        wallOffsets : array-like
            Array containing the wall offsets.

        Returns
        -------
        fields : array-like
            Scalar field profile.
        dPhidz : array-like
            Derivative with respect to the position of the scalar field profile.

        """

        if np.isscalar(z):
            z_L = z / wallParams.widths
        else:
            ## Broadcast mess needed
            z_L = z[:,None] / wallParams.widths[None,:]

        fields = vevLowT + 0.5*(vevHighT - vevLowT) * (1 + np.tanh( z_L + wallParams.offsets ))
        with warnings.catch_warnings():
            warnings.filterwarnings("ignore", message="overflow encountered")
            dPhidz = 0.5*(vevHighT-vevLowT) / ( wallParams.widths * np.cosh(z_L + wallParams.offsets)**2 )

        return Fields.CastFromNumpy(fields), Fields.CastFromNumpy(dPhidz)


    def findPlasmaProfile(self, c1: float , c2: float, velocityMid: float, fields: Fields, dPhidz: Fields, 
                          offEquilDeltas: list, Tplus: float, Tminus: float) -> Tuple[np.ndarray, np.ndarray]:
        r"""
        Solves Eq. (20) of arXiv:2204.13120v1 globally. If no solution, the minimum of LHS.

        Parameters
        ----------
        c1 : double
            Value of the :math:`T^{30}` component of the energy-momentum tensor.
        c2 : double
            Value of the :math:`T^{33}` component of the energy-momentum tensor.
        velocityMid : double
            Midpoint of plasma velocity in the wall frame, :math:`(v_+ + v_-)/2`.
        fields : array-like
            Scalar field profiles.
        dPhidz : array-like
            Derivative with respect to the position of the scalar field profiles.
        offEquilDeltas : list
            List of dictionaries containing the off-equilibrium Delta functions
        Tplus : double
            Plasma temperature in front of the wall.
        Tminus : double
            Plasma temperature behind the wall.

        Returns
        -------
        temperatureProfile : array-like
            Temperature profile in the wall.
        velocityProfile : array-like
            Plasma velocity profile in the wall.

        """
        temperatureProfile = np.zeros(len(self.grid.xiValues))
        velocityProfile = np.zeros(len(self.grid.xiValues))

        ## TODO can this loop be numpified?
        for index in range(len(self.grid.xiValues)):
            T, vPlasma = self.findPlasmaProfilePoint(
                index,
                c1,
                c2,
                velocityMid,
                fields.GetFieldPoint(index),
                dPhidz.GetFieldPoint(index),
                offEquilDeltas,
                Tplus,
                Tminus,
            )

            """Ensure that we got only one one (T, vPlasma) value from the above.
            Particularly the vPlasma tends to be in len=1 array format because our Veff is intended to work with arrays
            """
            T = np.asanyarray(T)
            vPlasma = np.asanyarray(vPlasma)
            assert (T.size == 1 and vPlasma.size == 1), "Invalid output from findPlasmaProfilePoint()! In EOM.findPlasmaProfile(), grid loop."
            # convert to float, this is OK and works for all shapes because we checked the size above
            temperatureProfile[index] = T.item()
            velocityProfile[index] = vPlasma.item()

        return temperatureProfile, velocityProfile
    

    def findPlasmaProfilePoint(self, index: int, c1: float, c2: float, velocityMid: float, fields: Fields, dPhidz: Fields, 
                               offEquilDeltas: list, Tplus: float, Tminus: float) -> Tuple[float, float]:
        r"""
        Solves Eq. (20) of arXiv:2204.13120v1 locally. If no solution, the minimum of LHS.

        Parameters
        ----------
        index : int
            Index of the grid point on which to find the plasma profile.
        c1 : double
            Value of the :math:`T^{30}` component of the energy-momentum tensor.
        c2 : double
            Value of the :math:`T^{33}` component of the energy-momentum tensor.
        velocityMid : double
            Midpoint of plasma velocity in the wall frame, :math:`(v_+ + v_-)/2`.
        fields : Fields
            Scalar field profile.
        dPhidz : Fields
            Derivative with respect to the position of the scalar field profile.
        offEquilDeltas : list
            List of dictionaries containing the off-equilibrium Delta functions
        Tplus : double
            Plasma temperature in front of the wall.
        Tminus : double
            Plasma temperature behind the wall.

        Returns
        -------
        T : double
            Temperature at the point grid.xiValues[index].
        vPlasma : double
            Plasma velocity at the point grid.xiValues[index].

        """

        ## What's going on in this function? Please explain your logic. TODO issue #114

        Tout30, Tout33 = self.deltaToTmunu(index, fields, velocityMid, offEquilDeltas)
        s1 = c1 - Tout30
        s2 = c2 - Tout33

        ## TODO figure out better bounds
        minRes = scipy.optimize.minimize_scalar(lambda T: self.temperatureProfileEqLHS(fields, dPhidz, T, s1, s2), method='Bounded', bounds=[0,2*max(Tplus,Tminus)])
        # TODO: A fail safe

        ## Whats this? shouldn't we check that LHS == 0 ?
        if self.temperatureProfileEqLHS(fields, dPhidz, minRes.x, s1, s2) >= 0:
            T = minRes.x
            vPlasma = self.plasmaVelocity(fields, T, s1)
            return T, vPlasma


        T1 = minRes.x
        TMultiplier = max(Tplus/T1, 1.2)
        if Tplus < Tminus: # If this is a detonation solution, finds a solution below TLowerBound
            TMultiplier = min(Tminus/T1, 0.8)

        T2 = T1*TMultiplier
        while self.temperatureProfileEqLHS(fields, dPhidz, T2, s1, s2) < 0:
            T1 *= TMultiplier
            T2 *= TMultiplier


        res = scipy.optimize.brentq(
            lambda T: self.temperatureProfileEqLHS(fields, dPhidz, T, s1, s2),
            T1,
            T2,
            xtol=1e-9,
            rtol=1e-9, ## really???
        )
        # TODO: Can the function have multiple zeros?

        T = res
        vPlasma = self.plasmaVelocity(fields, T, s1)
        return T, vPlasma

    def plasmaVelocity(self, fields: Fields, T: npt.ArrayLike, s1: float) -> npt.ArrayLike:
        r"""
        Computes the plasma velocity as a function of the temperature.

        Parameters
        ----------
        fields : Fields
            Scalar field profiles.
        T : npt.ArrayLike
            Temparature.
        s1 : double
            Value of :math:`T^{30}-T_{\rm out}^{30}`.

        Returns
        -------
        double
            Plasma velocity.

        """
        ## Need "enthalpy" but ouside a free-energy minimum! More precisely, eq (12) in the ref. So hack it here
        w = -T * self.thermo.effectivePotential.derivT(fields, T)

        return (-w  + np.sqrt(4*s1**2 + w**2)) / (2 * s1)

    def temperatureProfileEqLHS(self, fields: FieldPoint, dPhidz: FieldPoint, T: float, s1: float, s2: float):
        r"""
        The LHS of Eq. (20) of arXiv:2204.13120v1.

        Parameters
        ----------
        fields : array-like
            Scalar field profile.
        dPhidz : array-like
            Derivative with respect to the position of the scalar field profile.
        T : double
            Temperature.
        s1 : double
            Value of :math:`T^{30}-T_{\rm out}^{30}`.
        s2 : double
            Value of :math:`T^{33}-T_{\rm out}^{33}`.

        Returns
        -------
        double
            LHS of Eq. (20) of arXiv:2204.13120v1.

        """
        ## Need "enthalpy" but ouside a free-energy minimum! More precisely, eq (12) in the ref. So hack it here
        w = -T * self.thermo.effectivePotential.derivT(fields, T)

        ## TODO probably force axis here. But need to guarantee correct field type first, so need some refactoring
        kineticTerm = 0.5*np.sum(dPhidz**2).view(np.ndarray)

        ## eff potential at this field point and temperature. NEEDS the T-dep constant
        veff = self.thermo.effectivePotential.evaluate(fields, T)

        result = (
            kineticTerm
            - veff - 0.5*w + 0.5*np.sqrt(4*s1**2 + w**2) - s2
        )

        result = np.asarray(result)
        if result.shape == (1,) and len(result) == 1:
            return result[0]
        elif result.shape == ():
            return result
        else:
            raise TypeError(f"LHS has wrong type, {result.shape=}")


    def deltaToTmunu(self, index: int, fields: Fields, velocityMid: float, offEquilDeltas: list) -> Tuple[float, float]:
        r"""
        Computes the out-of-equilibrium part of the energy-momentum tensor.

        Parameters
        ----------
        index : int
            Index of the grid point on which to find the plasma profile.
        fields : Fields
            Scalar field profile.
        velocityMid : double
            Midpoint of plasma velocity in the wall frame, :math:`(v_+ + v_-)/2`.
        offEquilDeltas : list
            List of dictionaries containing the off-equilibrium Delta functions

        Returns
        -------
        T30 : double
            Out-of-equilibrium part of :math:`T^{30}`.
        T33 : double
            Out-of-equilibrium part of :math:`T^{33}`.

        """
        delta00 = offEquilDeltas.Delta00.coefficients[:,index]
        delta02 = offEquilDeltas.Delta02.coefficients[:,index]
        delta20 = offEquilDeltas.Delta20.coefficients[:,index]
        delta11 = offEquilDeltas.Delta11.coefficients[:,index]

        u0 = np.sqrt(gammaSq(velocityMid))
        u3 = np.sqrt(gammaSq(velocityMid))*velocityMid
        ubar0 = u3
        ubar3 = u0

        ## Where do these come from?
        ## LN: needs rewrite, what happens with many out-of-eq particles?
        T30 = np.sum([particle.totalDOFs*(
            + (3*delta20[i] - delta02[i] - particle.msqVacuum(fields)*delta00[i])*u3*u0
            + (3*delta02[i] - delta20[i] + particle.msqVacuum(fields)*delta00[i])*ubar3*ubar0
            + 2*delta11[i]*(u3*ubar0 + ubar3*u0))/2. for i,particle in enumerate(self.particles)])
        T33 = np.sum([particle.totalDOFs*((
            + (3*delta20[i] - delta02[i] - particle.msqVacuum(fields)*delta00[i])*u3*u3
            + (3*delta02[i] - delta20[i] + particle.msqVacuum(fields)*delta00[i])*ubar3*ubar3
            + 4*delta11[i]*u3*ubar3)/2. 
            - (particle.msqVacuum(fields)*delta00[i]+ delta02[i]-delta20[i])/2.) for i,particle in enumerate(self.particles)])

        return T30, T33

    def getBoltzmannFiniteDifference(self) -> BoltzmannResults:
        """Mostly to estimate errors, recomputes Boltzmann stuff
        using finite difference derivatives.
        """
        # finite difference method requires everything to be in
        # the Cardinal basis
        boltzmannSolverFiniteDifference = copy.deepcopy(self.boltzmannSolver)
        boltzmannSolverFiniteDifference.derivatives = "Finite Difference"
        assert boltzmannSolverFiniteDifference.basisM == "Cardinal", \
            "Error in boltzmannFiniteDifference: must be in Cardinal basis"
        boltzmannSolverFiniteDifference.basisN = "Cardinal"
        boltzmannSolverFiniteDifference.collisionArray.changeBasis("Cardinal")
        # now computing results
        return boltzmannSolverFiniteDifference.getDeltas()



    #### -------------- Begin old stuff, do not use! and TODO cleanup


    ## DEPRECATED, use findWallVelocityMinimizeAction() instead!
    # Jorinde: "findWallVelocityLoop was written first, but it didn't work so well, so Benoit wrote the other functiion" 
"""     def findWallVelocityLoop(self):
        '''
        Finds the wall velocity by solving hydrodynamics, the Boltzmann equation and
        the field equation of motion iteratively.
        '''

        # Initial conditions for velocity, hydro boundaries, wall parameters and
        # temperature profile

        if self.wallVelocityLTE < 1:
            wallVelocity = 0.9 * self.wallVelocityLTE
            maxWallVelocity = self.wallVelocityLTE
        else:
            wallVelocity = np.sqrt(1 / 3)
            maxWallVelocity = self.hydro.vJ

        c1, c2, Tplus, Tminus, velocityMid = self.hydro.findHydroBoundaries(wallVelocity)

        wallWidthsGuess = (5/self.Tnucl)*np.ones(self.nbrFields)
        wallOffsetsGuess = np.zeros(self.nbrFields-1)
        wallWidths, wallOffsets = wallWidthsGuess, wallOffsetsGuess

        wallParameters = np.concatenate(([wallVelocity], wallWidths, wallOffsets))

        wallParameters = np.array([0.6,0.04,0.04,0.2])

        print(wallParameters)

        offEquilDeltas = {
            "00": np.zeros(self.grid.M-1),
            "02": np.zeros(self.grid.M-1),
            "20": np.zeros(self.grid.M-1),
            "11": np.zeros(self.grid.M-1)}

        error = self.errTol + 1
        while error > self.errTol:

            oldWallVelocity = wallParameters[0]
            oldWallWidths = wallParameters[1:1+self.nbrFields]
            oldWallOffsets = wallParameters[1+self.nbrFields:]
            oldError = error

            wallVelocity = wallParameters[0]
            wallWidths = wallParameters[1:self.nbrFields+1]
            wallOffsets = wallParameters[self.nbrFields+1:]

            c1, c2, Tplus, Tminus, velocityMid = self.hydro.findHydroBoundaries(wallVelocity)

            vevLowT = self.thermo.freeEnergyLow(Tminus)[:-1]
            vevHighT = self.thermo.freeEnergyHigh(Tplus)[:-1]

            fields, dPhidz = self.wallProfile(self.grid.xiValues, vevLowT, vevHighT, wallWidths, wallOffsets)

            Tprofile, velocityProfile = self.findPlasmaProfile(c1, c2, velocityMid, fields, dPhidz, offEquilDeltas, Tplus, Tminus)

            boltzmannBackground = BoltzmannBackground(velocityMid, velocityProfile, fields, Tprofile)

            boltzmannSolver = BoltzmannSolver(self.grid, boltzmannBackground, self.particle)

            # TODO: getDeltas() is not working at the moment (it returns nan), so I turned it off to debug the rest of the loop.
            #print('NOTE: offEquilDeltas has been set to 0 to debug the main loop.')
            offEquilDeltas = boltzmannSolver.getDeltas()

            # for i in range(2): # Can run this loop several times to increase the accuracy of the approximation
            #     wallParameters = initialEOMSolution(wallParameters, offEquilDeltas, freeEnergy, hydro, particle, grid)
            #     print(f'Intermediate result: {wallParameters=}')

            intermediateRes = root(self.momentsOfWallEoM, wallParameters, args=(offEquilDeltas,))
            print(intermediateRes)

            wallParameters = intermediateRes.x

            error = 0#np.sqrt((1 - oldWallVelocity/wallVelocity)**2 + np.sum((1 - oldWallWidths/wallWidths)**2) + np.sum((wallOffsets - oldWallOffsets) ** 2))

        return wallParameters
    

    def momentsOfWallEoM(self, wallParameters, offEquilDeltas):
        wallVelocity = wallParameters[0]
        wallWidths = wallParameters[1:self.nbrFields+1]
        wallOffsets = wallParameters[self.nbrFields+1:]
        c1, c2, Tplus, Tminus, velocityMid = self.hydro.findHydroBoundaries(wallVelocity)

        vevLowT = self.thermo.freeEnergyLow(Tminus)[:-1]
        vevHighT = self.thermo.freeEnergyHigh(Tplus)[:-1]

        fields, dPhidz = self.wallProfile(self.grid.xiValues, vevLowT, vevHighT, wallWidths, wallOffsets)
        Tprofile, vprofile = self.findPlasmaProfile(c1, c2, velocityMid, fields, dPhidz, offEquilDeltas, Tplus, Tminus)

        # Define a function returning the local temparature by interpolating through Tprofile.
        Tfunc = UnivariateSpline(self.grid.xiValues, Tprofile, k=3, s=0)

        # Define a function returning the local Delta00 function by interpolating through offEquilDeltas['00'].
        offEquilDelta00 = UnivariateSpline(self.grid.xiValues, offEquilDeltas['00'], k=3, s=0)

        pressures = self.pressureMoment(vevLowT, vevHighT, wallWidths, wallOffsets, Tfunc, offEquilDelta00)
        stretchs = self.stretchMoment(vevLowT, vevHighT, wallWidths, wallOffsets, Tfunc, offEquilDelta00)

        return np.append(pressures, stretchs)

    def equationOfMotions(self, fields, T, offEquilDelta00):
        dVdX = self.thermo.effectivePotential.derivField(fields, T)

        # TODO: need to generalize to more than 1 particle.
        def dmtdh(Y):
            Y = np.asanyarray(Y)
            # TODO: Would be nice to compute the mass derivative directly in particle.
            return derivative(lambda x: self.particle.msqVacuum(np.append(x,Y[1:])), Y[0], dx = 1e-3, n=1, order=4)

        dmtdX = np.zeros_like(fields)
        dmtdX[0] = dmtdh(fields)
        offEquil = 0.5 * 12 * dmtdX * offEquilDelta00

        return dVdX + offEquil

    def pressureLocal(self, z, vevLowT, vevHighT, wallWidths, wallOffsets, Tfunc, Delta00func):
        fields, dPhidz = self.wallProfile(z, vevLowT, vevHighT, wallWidths, wallOffsets)

        EOM = self.equationOfMotions(fields, Tfunc(z), Delta00func(z))
        return -dPhidz*EOM

    def pressureMoment(self, vevLowT, vevHighT, wallWidths, wallOffsets, Tfunc, Delta00func):
        return quad_vec(self.pressureLocal, -1, 1, args=(vevLowT, vevHighT, wallWidths, wallOffsets, Tfunc, Delta00func))[0]

    def stretchLocal(self, z, vevLowT, vevHighT, wallWidths, wallOffsets, Tfunc, Delta00func):
        fields, dPhidz = self.wallProfile(z, vevLowT, vevHighT, wallWidths, wallOffsets)

        EOM = self.equationOfMotions(fields, Tfunc(z), Delta00func(z))

        return dPhidz*(2*(fields-vevLowT)/(vevHighT-vevLowT)-1)*EOM

    def stretchMoment(self, vevLowT, vevHighT, wallWidths, wallOffsets, Tfunc, Delta00func):
        kinetic = (2/15)*(vevHighT-vevLowT)**2/wallWidths**2
        return kinetic + quad_vec(self.stretchLocal, -np.inf, np.inf, args=(vevLowT, vevHighT, wallWidths, wallOffsets, Tfunc, Delta00func))[0]
     """<|MERGE_RESOLUTION|>--- conflicted
+++ resolved
@@ -576,8 +576,6 @@
     def gridPressure(self, vmin: float, vmax: float, nbrPoints: int, wallThicknessIni: float=None, rtol: float=1e-3):
         """
         Computes the pressure on a grid.
-<<<<<<< HEAD
-=======
 
         Parameters
         ----------
@@ -651,81 +649,6 @@
         """
         Finds all the EOM solutions in some interval by computing the pressure 
         on a grid and interpolating to get the roots.
->>>>>>> 70441472
-
-        Parameters
-        ----------
-        vmin : float
-            Lower bound of the interpolation interval.
-        vmax : float
-            Upper bound of the interpolation interval.
-<<<<<<< HEAD
-        nbrPoints : int
-            Number of points on the grid.
-        wallThicknessIni : float, optional
-            Initial wall thickness used to compute the first pressure at vmin.
-            The default is None.
-        rtol : float, optional
-            Relative tolerance. The default is 1e-3.
-
-        Returns
-        -------
-        wallVelocities : list[float]
-            Velocity grid.
-        pressures: ndarray
-            Pressure evaluated on the grid.
-        wallParamsList : list[WallParams]
-            WallParams evaluated on the grid.
-        boltzmannResultsList : list[BoltzmannResults]
-            BoltzmannResults evaluated on the grid.
-        boltzmannBackgroundList : list[BoltzmannBackground]
-            BoltzmannBackground evaluated on the grid.
-        hydroResultsList : list[HydroResults]
-            HydroResults evaluated on the grid.
-
-        """
-        wallVelocities = np.linspace(vmin, vmax, nbrPoints)
-        
-        if wallThicknessIni is None:
-            wallThicknessIni = 5 / self.Tnucl
-            
-        wallParams = WallParams(
-            widths=wallThicknessIni * np.ones(self.nbrFields),
-            offsets=np.zeros(self.nbrFields),
-        )
-        
-        boltzmannResults = None
-        
-        pressure, wallParams, boltzmannResults, _, hydroResults = self.wallPressure(vmin, wallParams, True, 0, rtol, boltzmannResults)
-        
-        pressures = []
-        boltzmannBackgroundList = []
-        boltzmannResultsList = []
-        hydroResultsList = []
-        wallParamsList = []
-        for i,wallVelocity in enumerate(wallVelocities):
-            if i > 1:
-                # Use linear extrapolation to get a more accurate initial value of wall parameters
-                wallParamsTry = wallParamsList[-1] + (wallParamsList[-1]-wallParamsList[-2])*(wallVelocity-wallVelocities[i-1])/(wallVelocities[i-1]-wallVelocities[i-2])
-                boltzmannResultsTry = boltzmannResultsList[-1] + (boltzmannResultsList[-1]-boltzmannResultsList[-2])*((wallVelocity-wallVelocities[i-1])/(wallVelocities[i-1]-wallVelocities[i-2]))
-            else:
-                wallParamsTry = wallParams
-                boltzmannResultsTry = boltzmannResults
-                
-            pressure, wallParams, boltzmannResults, boltzmannBackground, hydroResults = self.wallPressure(wallVelocity, wallParamsTry, True, 0, rtol, boltzmannResultsTry)
-            
-            pressures.append(pressure)
-            wallParamsList.append(wallParams)
-            boltzmannResultsList.append(boltzmannResults)
-            boltzmannBackgroundList.append(boltzmannBackground)
-            hydroResultsList.append(hydroResults)
-        
-        return wallVelocities, np.array(pressures), wallParamsList, boltzmannResultsList, boltzmannBackgroundList, hydroResultsList
-    
-    def solveInterpolation(self, vmin: float, vmax: float, wallThicknessIni: float=None, desiredPressure: float=0, rtol: float=1e-3, dvMin: float=0.02):
-        """
-        Finds all the EOM solutions in some interval by computing the pressure 
-        on a grid and interpolating to get the roots.
 
         Parameters
         ----------
@@ -746,21 +669,6 @@
 
         Returns
         -------
-=======
-        wallThicknessIni : float, optional
-            Initial wall thickness used to compute the first pressure at vmin. 
-            The default is None.
-        desiredPressure : float, optional
-            The solver finds the velocities for which the pressure is equal to 
-            desiredPressure. The default is 0.
-        rtol : float, optional
-            Relative tolerance. The default is 1e-3.
-        dvMin : float, optional
-            Minimal spacing between each grid points. The default is 0.02.
-
-        Returns
-        -------
->>>>>>> 70441472
         wallGoInterpolationResults : WallGoInterpolationResults
 
         """
