import numpy as np
import numpy.typing as npt
import warnings
from typing import Tuple
import copy  # for deepcopy


import scipy.optimize
from scipy.interpolate import UnivariateSpline

from .containers import BoltzmannBackground, BoltzmannDeltas
from .boltzmann import BoltzmannSolver
from .Fields import Fields, FieldPoint
<<<<<<< HEAD
=======
from .genericModel import GenericModel
>>>>>>> 8b8180da
from .Grid import Grid
from .helpers import gammaSq  # derivatives for callable functions
from .Hydro import Hydro
from .Polynomial import Polynomial
from .Thermodynamics import Thermodynamics
from .results import BoltzmannResults, HydroResults, WallGoResults, WallParams, WallGoInterpolationResults


class EOM:

    """
    Class that solves the energy-momentum conservation equations and the scalar EOMs to determine the wall velocity.
    """
    def __init__(
        self,
        boltzmannSolver: BoltzmannSolver,
        thermodynamics: Thermodynamics,
        hydro: Hydro,
        grid: Grid,
        nbrFields: int,
        meanFreePath: float,
        includeOffEq: bool=False,
        forceImproveConvergence: bool=False,
        errTol=1e-3,
        maxIterations=10,
        pressRelErrTol=0.3679,
    ):
        """
        Initialization

        Parameters
        ----------
        boltzmannSolver : BoltzmannSolver
            BoltzmannSolver instance.
        model : GenericModel
            Object of model class that implements the GenericModel interface.
        grid : Grid
            Object of the class Grid.
        nbrFields : int
            Number of scalar fields on which the scalar potential depends.
        meanFreePath : float
            Estimate of the mean free path of the particles in the plasma.
        includeOffEq : bool, optional
            If False, all the out-of-equilibrium contributions are neglected.
            The default is False.
        forceImproveConvergence : bool, optional
            If True, uses a slower algorithm that improves the convergence when 
            computing the pressure. The improved algorithm is automatically used 
            for detonation. Default is False.
        errTol : double, optional
            Absolute error tolerance. The default is 1e-3.
        maxIterations : integer, optional
            Maximum number of iterations for the convergence of pressure. The default is 10.
        pressRelErrTol : float, optional
            Relative tolerance in pressure when finding its root.

        Returns
        -------
        None.

        """

        assert isinstance(boltzmannSolver, BoltzmannSolver)
        assert isinstance(thermodynamics, Thermodynamics)
        assert isinstance(hydro, Hydro)
        assert isinstance(grid, Grid)

        self.boltzmannSolver = boltzmannSolver
        self.grid = grid
        self.errTol = errTol
        self.nbrFields = nbrFields
        self.meanFreePath = meanFreePath
        self.includeOffEq = includeOffEq
        self.forceImproveConvergence = forceImproveConvergence

        self.thermo = thermodynamics
        self.hydro = hydro
        ## LN: Dunno if we want to store this here tbh
        self.Tnucl = self.thermo.Tnucl
        
        self.particles = self.boltzmannSolver.offEqParticles
        
        ## Tolerances
        self.errTol = errTol
        self.maxIterations = maxIterations
        self.pressRelErrTol = pressRelErrTol
        self.pressAbsErrTol = 0


    def findWallVelocityMinimizeAction(self, wallThicknessIni: float=None):
        """
        Finds the wall velocity by minimizing the action and solving for the
        solution with 0 total pressure on the wall.

        Returns
        -------
        wallVelocity : double
            Value of the wall velocity that solves the scalar EOMs.
        wallParams : array-like
            Array containing the wall thicknesses and wall offsets that
            minimize the action and solve the EOM.

        """
        
        assert self.grid is self.boltzmannSolver.grid, "EOM and BoltzmannSolver must have the same instance of the Grid object."

        # LN: note that I've made widths and offsets be same size. Previously offsets was one element shorter
        
        if wallThicknessIni is None:
            wallThicknessIni = 5 / self.Tnucl
            
        wallParams = WallParams(
            widths=wallThicknessIni * np.ones(self.nbrFields),
            offsets=np.zeros(self.nbrFields),
        )

        vmin = self.hydro.vMin
        vmax = min(self.hydro.vJ,self.hydro.fastestDeflag())
        return self.solveWall(vmin, vmax, wallParams)
    

    ## LN: Right so this actually solves wall properties and not the pressure! So changed the name
    def solveWall(self, wallVelocityMin: float, wallVelocityMax: float, wallParamsGuess: WallParams) -> WallGoResults:
        r"""
        Solves the equation :math:`P_{\rm tot}(\xi_w)=0` for the wall velocity and wall thicknesses/offsets.

        Parameters
        ----------
        wallVelocityMin : double
            Lower bound of the bracket in which the root finder will look for a
            solution. Should satisfy
            :math:`0<{\rm wallVelocityMin}<{\rm wallVelocityMax}`.
        wallVelocityMax : double
            Upper bound of the bracket in which the root finder will look for a
            solution. Should satisfy
            :math:`{\rm wallVelocityMin}<{\rm wallVelocityMax}\leq\xi_J`.
        wallParamsGuess : WallParams
            Contains a guess of the wall thicknesses and wall offsets.

        Returns
        -------
        results : WallGoResults
            Data class containing results.

        """
        results = WallGoResults()

        self.pressAbsErrTol = 1e-8  # why 1e-8?
        ## HACK! LN: Return values here need to be consistent. Can't sometimes have 1 number, sometimes tuple etc
        pressureMax, wallParamsMax, boltzmannResultsMax, boltzmannBackgroundMax, hydroResultsMax = self.wallPressure(wallVelocityMax, wallParamsGuess, True)
        
        # also getting the LTE results
        wallVelocityLTE = self.hydro.findvwLTE()
        
        if pressureMax < 0:
            print('Maximum pressure on wall is negative!')
            print(f"{pressureMax=} {wallParamsMax=}")
            results.setWallVelocities(1, 0, wallVelocityLTE)
            results.setWallParams(wallParamsMax)
            results.setHydroResults(hydroResultsMax)
            results.setBoltzmannBackground(boltzmannBackgroundMax)
            results.setBoltzmannResults(boltzmannResultsMax)
            return results
    
        pressureMin, wallParamsMin, boltzmannResultsMin, boltzmannBackgroundMin, hydroResultsMin = self.wallPressure(wallVelocityMin, wallParamsGuess, True)
        if pressureMin > 0:
            ## If this is a bad outcome then we should warn about it. TODO
            results.setWallVelocities(0, 0, wallVelocityLTE)
            results.setWallParams(wallParamsMin)
            results.setHydroResults(hydroResultsMin)
            results.setBoltzmannBackground(boltzmannBackgroundMin)
            results.setBoltzmannResults(boltzmannResultsMin)
            return results
        
        self.pressAbsErrTol = 0.01 * self.errTol * (1 - self.pressRelErrTol) * np.minimum(np.abs(pressureMin), np.abs(pressureMax)) / 4

        ## This computes pressure on the wall with a given wall speed and WallParams that looks hacky
        def pressureWrapper(vw: float):

            """Small optimization here: the root finder below calls this first at the bracket endpoints,
            for which we already computed the pressure above. So make use of those.
            In principle a direct float == float comparison could work here, but that's illegal.
            I also include the case where vw is outside [wallVelocityMin, wallVelocityMax] although it probably does not occur.
            """ 
            absTolerance = 1e-8  # why 1e-8?
            if np.abs(vw - wallVelocityMin) < absTolerance or vw < wallVelocityMin:
                return pressureMin
            elif np.abs(vw - wallVelocityMax) < absTolerance or vw > wallVelocityMax:
                return pressureMax

            # Don't return wall params. But this seems pretty evil: wallPressure() modifies the wallParams it gets as input!
            # HACK! This newWallParams thing needs explaining.
            fractionVw = (vw - wallVelocityMin) / (wallVelocityMax - wallVelocityMin)
            newWallParams = (
                wallParamsMin + (wallParamsMax - wallParamsMin) * fractionVw
            )
            return self.wallPressure(vw, newWallParams, False)

        optimizeResult = scipy.optimize.root_scalar(
            pressureWrapper,
            method='brentq',
            bracket=[wallVelocityMin, wallVelocityMax],
            xtol=self.errTol,
        )
        wallVelocity = optimizeResult.root


        # Get wall params, and other results
        fractionWallVelocity = (wallVelocity - wallVelocityMin) / (wallVelocityMax - wallVelocityMin)
        newWallParams = (
            wallParamsMin + (wallParamsMax - wallParamsMin) * fractionWallVelocity
        )
        _, wallParams, boltzmannResults, boltzmannBackground, hydroResults = self.wallPressure(
            wallVelocity, newWallParams, returnExtras=True,
        )

        # minimum possible error in the wall speed
        wallVelocityMinError = self.errTol * optimizeResult.root

        # estimating errors from truncation and comparison to finite differences
        if self.includeOffEq:
            finiteDifferenceBoltzmannResults = self.getBoltzmannFiniteDifference()
            # assuming nonequilibrium errors proportional to deviation from LTE
            wallVelocityDeltaLTE = abs(wallVelocity - wallVelocityLTE)
            # the truncation error in the spectral method within Boltzmann
            wallVelocityTruncationError = boltzmannResults.truncationError * wallVelocityDeltaLTE
            # the deviation from the finite difference method within Boltzmann
            delta00 = boltzmannResults.Deltas.Delta00.coefficients[0]
            delta00FD = finiteDifferenceBoltzmannResults.Deltas.Delta00.coefficients[0]
            errorFD = np.linalg.norm(delta00 - delta00FD) / np.linalg.norm(delta00)
            wallVelocityDerivativeError = errorFD * wallVelocityDeltaLTE

            # if truncation waringin large, raise a warning
            if (
                wallVelocityTruncationError > wallVelocityDerivativeError
                and wallVelocityTruncationError > self.errTol
            ):
                warnings.warn("Truncation error large, increase N or M", RuntimeWarning)

            # estimating the error by the largest of these
            wallVelocityError = max(
                wallVelocityMinError,
                wallVelocityTruncationError,
            )
        else:
            finiteDifferenceBoltzmannResults = boltzmannResults
            wallVelocityError = wallVelocityMinError

        # setting results
        results.setWallVelocities(
            wallVelocity=wallVelocity,
            wallVelocityError=wallVelocityError,
            wallVelocityLTE=wallVelocityLTE,
        )

        results.setHydroResults(hydroResults)
        results.setWallParams(wallParams)
        results.setBoltzmannBackground(boltzmannBackground)
        results.setBoltzmannResults(boltzmannResults)
        results.setFiniteDifferenceBoltzmannResults(
            finiteDifferenceBoltzmannResults
        )

        # return collected results
        return results


    def wallPressure(
        self,
        wallVelocity: float,
        wallParams: WallParams,
        returnExtras: bool = False,
        atol: float = None,
        rtol: float = None,
        boltzmannResults: BoltzmannResults = None
    ):
        """
        Computes the total pressure on the wall by finding the tanh profile
        that minimizes the action. Can use two different iteration algorithms 
        to find the pressure. If self.forceImproveConvergence=False and 
        wallVelocity<self.hydro.vJ, uses a fast algorithm that sometimes fails 
        to converge. Otherwise, or if the previous algorithm converges slowly,
        uses a slower, but more robust algorithm.

        Parameters
        ----------
        wallVelocity : double
            Wall velocity at which the pressure is computed.
        wallParams : WallParams
            Contains a guess of the wall thicknesses and wall offsets.
        returnExtras : bool, optional
            If False, only the pressure is returned. If True, the pressure,
            and WallParams, BoltzmannResults and HydroResults, objects are
            returned. The default is False.
        atol : float or None
            Absolute tolerance. If None, uses self.pressAbsErrTol. Default is None.
        rtol : float or None
            Relative tolerance. If None, uses self.pressRelErrTol. Default is None.
        boltzmannResults : BoltzmannResults or None
            Object of the BoltzmannResults class containing the initial solution
            of the Boltzmann equation. If None, sets the initial deltaF to 0.
            Default is None.

        Returns
        -------
        pressure : double
            Total pressure on the wall.
        wallParams : array-like
            Array containing the wall thicknesses and wall offsets that
            minimize the action and solve the EOM. Only returned if
            returnOptimalWallParams is True.

        """
        
        if atol is None:
            atol = self.pressAbsErrTol
        if rtol is None:
            rtol = self.pressRelErrTol
            
        improveConvergence = self.forceImproveConvergence
        if wallVelocity > self.hydro.vJ:
            improveConvergence = True

        print(f"\nTrying {wallVelocity=}")

        zeroPoly = Polynomial(
            np.zeros((len(self.particles), self.grid.M - 1)),
            self.grid,
            direction=("Array", "z"),
            basis=("Array", "Cardinal"),
        )
        offEquilDeltas = BoltzmannDeltas(
            Delta00=zeroPoly,
            Delta02=zeroPoly,
            Delta20=zeroPoly,
            Delta11=zeroPoly,
        )
        deltaF = Polynomial(
            np.zeros((len(self.particles), (self.grid.M - 1), (self.grid.N - 1), (self.grid.N - 1))),
            self.grid,
            basis=("Array", "Cardinal", "Chebyshev", "Chebyshev"),
            direction=("Array", "z", "pz", "pp"),
            endpoints=False,
        )
        
        if boltzmannResults is None:
            boltzmannResults = BoltzmannResults(
                deltaF=deltaF,
                Deltas=offEquilDeltas,
                truncationError=0,
                linearizationCriterion1=0,
                linearizationCriterion2=0,
            )

        c1, c2, Tplus, Tminus, velocityMid = self.hydro.findHydroBoundaries(wallVelocity)
        hydroResults = HydroResults(
            temperaturePlus=Tplus,
            temperatureMinus=Tminus,
            velocityJouguet=self.hydro.vJ,
        )

        vevLowT = self.thermo.freeEnergyLow(Tminus).fieldsAtMinimum
        vevHighT = self.thermo.freeEnergyHigh(Tplus).fieldsAtMinimum
        
        ######################################        
        ## Estimate the new grid parameters ##
        ###################################### 
        widths = wallParams.widths
        offsets = wallParams.offsets
        ## Distance between the right and left edges of the walls at the boundaries
        wallThicknessGrid = (np.max((1-offsets)*widths)-np.min((-1-offsets)*widths))/2
        ## Center between these two edges
        ## The source and pressure are proportional to d(m^2)/dz, which peaks at -wallThicknessGrid*np.log(2)/2. This is why we substract this value.
        wallCenterGrid = (np.max((1-offsets)*widths)+np.min((-1-offsets)*widths))/2 - wallThicknessGrid*np.log(2)/2
        gammaWall = 1/np.sqrt(1-velocityMid**2)
        ## The tail inside typically scales like gamma, while the one outside like 1/gamma
        ## We take the max because the tail lengths must be larger than wallThicknessGrid*(1+2*smoothing)/ratioPointsWall
        tailInside = max(self.meanFreePath*gammaWall*self.includeOffEq, wallThicknessGrid*(1+2.1*self.grid.smoothing)/self.grid.ratioPointsWall)
        tailOutside = max(self.meanFreePath/gammaWall*self.includeOffEq, wallThicknessGrid*(1+2.1*self.grid.smoothing)/self.grid.ratioPointsWall)
        self.grid.changePositionFalloffScale(tailInside, tailOutside, wallThicknessGrid, wallCenterGrid)

        pressure, wallParams, boltzmannResults, boltzmannBackground = self.intermediatePressureResults(
            wallParams, vevLowT, vevHighT, c1, c2, velocityMid, boltzmannResults, Tplus, Tminus, 
        )
        
        pressures = [pressure]
        
        ## The 'multiplier' parameter is used to reduce the size of the wall
        ## parameters updates during the iteration procedure. The next iteration
        ## will use multiplier*newWallParams+(1-multiplier)*oldWallParams. 
        ## Can be used when the iterations do not converge, even close to the 
        ## true solution. For small enough values, we should always be able to converge.
        ## The value will be reduced if the algorithm doesn't converge.
        multiplier = 1

        i = 0
        while True:
            if improveConvergence:
                # Use the improved algorithm (which converges better but slowly)
                pressure, wallParams, boltzmannResults, boltzmannBackground, errorSolver = self.__getNextPressure(
                    pressure, wallParams, vevLowT, vevHighT, c1, c2, velocityMid, boltzmannResults, Tplus, Tminus, multiplier=multiplier
                )
            else:
                pressure, wallParams, boltzmannResults, boltzmannBackground = self.intermediatePressureResults(
                    wallParams, vevLowT, vevHighT, c1, c2, velocityMid, boltzmannResults, Tplus, Tminus, multiplier=multiplier,
                )
                errorSolver = 0
            pressures.append(pressure)

            error = np.abs(pressures[-1]-pressures[-2])
            errTol = np.maximum(rtol * np.abs(pressure), atol)*multiplier
            
            print(f"{pressure=} {error=} {errTol=} {improveConvergence=} {multiplier=}")
            i += 1

            if (error < errTol or (errorSolver < errTol and improveConvergence)):
                ## Even if two consecutive call to __getNextPressure() give similar pressures, it is possible
                ## that the internal calls made to intermediatePressureResults() do not converge. This is measured
                ## by 'errorSolver'. If __getNextPressure() converges but not intermediatePressureResults() doesn't,
                ## 'multiplier' is probably too large. We therefore continue the iteration procedure with a smaller 
                ## value of 'multiplier'.
                if errorSolver > errTol:
                    multiplier /= 2
                else:
                    break
            elif i >= self.maxIterations-1:
                print(
                    "Pressure for a wall velocity has not converged to "
                    "sufficient accuracy with the given maximum number "
                    "for iterations."
                )
                break
            
            if len(pressures) > 2:
                if error > abs(pressures[-2]-pressures[-3])/1.5:
                    # If the error decreases too slowly, use the improved algorithm
                    improveConvergence = True

        if returnExtras:
            return pressure, wallParams, boltzmannResults, boltzmannBackground, hydroResults
        else:
            return pressure
        
    def __getNextPressure(self, pressure1, wallParams1, vevLowT, vevHighT, c1, c2, velocityMid, boltzmannResults1, Tplus, Tminus, Tprofile=None, velocityProfile=None, multiplier=1.0):
        """
        Performs the next iteration to solve the EOM and Boltzmann equation. 
        First computes the pressure twice, updating the wall parameters and 
        Boltzmann results each time. If the iterations overshot the true solution
        (the two pressure updates go in opposite directions), uses linear 
        interpolation to find a better estimate of the true solution.
        """
        pressure2, wallParams2, boltzmannResults2, _= self.intermediatePressureResults(
            wallParams1, vevLowT, vevHighT, c1, c2, velocityMid, boltzmannResults1, Tplus, Tminus, Tprofile, velocityProfile, multiplier
        )
        pressure3, wallParams3, boltzmannResults3, boltzmannBackground3 = self.intermediatePressureResults(
            wallParams2, vevLowT, vevHighT, c1, c2, velocityMid, boltzmannResults2, Tplus, Tminus, Tprofile, velocityProfile, multiplier
        )
        
        ## If the last iteration does not overshoot the real pressure (the two 
        ## last update go in the same direction), returns the last iteration.
        if (pressure3-pressure2)*(pressure2-pressure1) >= 0:
            err = abs(pressure3-pressure2)
            return pressure3, wallParams3, boltzmannResults3, boltzmannBackground3, err
        
        ## If the last iteration overshot, uses linear interpolation to find a 
        ## better estimate of the true solution.
        x = (pressure1-pressure2)/(pressure1-2*pressure2+pressure3)
        pressure4, wallParams4, boltzmannResults4, boltzmannBackground4 = self.intermediatePressureResults(
            wallParams1+(wallParams2-wallParams1)*x, vevLowT, vevHighT, c1, c2, velocityMid, boltzmannResults1+(boltzmannResults2-boltzmannResults1)*x, Tplus, Tminus, Tprofile, velocityProfile, multiplier
        )
        err = abs(pressure4-pressure2)
        return pressure4, wallParams4, boltzmannResults4, boltzmannBackground4, err
        
        

    def intermediatePressureResults(self, wallParams, vevLowT, vevHighT, c1, c2, velocityMid, boltzmannResults, Tplus, Tminus, Tprofile=None, velocityProfile=None, multiplier=1.0):

        ## here dPhidz are z-derivatives of the fields
        fields, dPhidz = self.wallProfile(
            self.grid.xiValues, vevLowT, vevHighT, wallParams
        )

        if Tprofile is None and velocityProfile is None:
            Tprofile, velocityProfile = self.findPlasmaProfile(
                c1, c2, velocityMid, fields, dPhidz, boltzmannResults.Deltas, Tplus, Tminus
            )

        """LN: If I'm reading this right, for Boltzmann we have to append endpoints to our field,T,velocity profile arrays.
        Doing this reshaping here every time seems not very performant => consider getting correct shape already from wallProfile(), findPlasmaProfile().
        TODO also BoltzmannSolver seems to drop the endpoints internally anyway!!
        """
        ## Prepare a new background for Boltzmann
        TWithEndpoints = np.concatenate(([Tminus], Tprofile, [Tplus]))
        fieldsWithEndpoints = np.concatenate((vevLowT, fields, vevHighT), axis=fields.overFieldPoints).view(Fields)
        vWithEndpoints = np.concatenate(([velocityProfile[0]], velocityProfile, [velocityProfile[-1]])) 
        boltzmannBackground = BoltzmannBackground(
            velocityMid, vWithEndpoints, fieldsWithEndpoints, TWithEndpoints,
        ) 
        if self.includeOffEq:
              ## ---- Solve Boltzmann equation to get out-of-equilibrium contributions
            """TODO I suggest handling background-related logic inside BoltzmannSolver. Here we could just pass necessary input
                and let BoltzmannSolver create/manage the actual BoltzmannBackground object
                """
            self.boltzmannSolver.setBackground(boltzmannBackground)
            boltzmannResults = multiplier*self.boltzmannSolver.getDeltas() + (1-multiplier)*boltzmannResults

        ## ---- Next need to solve wallWidth and wallOffset. For this, put wallParams in a np 1D array,
        ## NOT including the first offset which we keep at 0.
        wallArray = np.concatenate( (wallParams.widths, wallParams.offsets[1:]) ) ## should work even if offsets is just 1 element

        ## LN: Where do these bounds come from!?
        ## first width, then offset
        lowerBounds = np.concatenate((self.nbrFields * [0.1 / self.Tnucl] , (self.nbrFields-1) * [-10.] ))
        upperBounds = np.concatenate((self.nbrFields * [100. / self.Tnucl] , (self.nbrFields-1) * [10.] ))
        bounds = scipy.optimize.Bounds(lb = lowerBounds, ub = upperBounds)

        ## And then a wrapper that puts the inputs back in WallParams (could maybe bypass this somehow...?)
        def actionWrapper(wallArray: np.ndarray, *args) -> float:
            return self.action( self.__toWallParams(wallArray), *args )
        
        Delta00 = boltzmannResults.Deltas.Delta00
        sol = scipy.optimize.minimize(
            actionWrapper,
            wallArray,
            args=(vevLowT, vevHighT, Tprofile, Delta00),
            method='Nelder-Mead',
            bounds=bounds,
        )

        ## Put the resulting width, offset back in WallParams format
        wallParams = multiplier*self.__toWallParams(sol.x) + (1-multiplier)*wallParams

        fields, dPhidz = self.wallProfile(self.grid.xiValues, vevLowT, vevHighT, wallParams)
        dVdPhi = self.thermo.effectivePotential.derivField(fields, Tprofile)
        
        # Out-of-equilibrium term of the EOM
        dVout = np.sum([particle.totalDOFs * particle.msqDerivative(fields) * Delta00.coefficients[i,:,None]
                        for i,particle in enumerate(self.particles)], axis=0) / 2
        
        ## EOM for field i is d^2 phi_i + dVfull == 0, the latter term is dVdPhi + dVout
        dVfull: Fields = dVdPhi + dVout

        """
        In principle, the following should be sumed over all the particles, but it turns 
        out that only the first particle has a nonzero contribution. This is 
        because the other particles have a wall offset over which the action is
        minimized. This sets their pressure to 0. The first field doesn't have 
        an offset, so its pressure is nonzero.
        """
        dVdz = np.sum(np.array(dVfull * dPhidz), axis=1)

        EOMPoly = Polynomial(dVdz, self.grid)

        dzdchi,_,_ = self.grid.getCompactificationDerivatives()
        pressure = EOMPoly.integrate(w=-dzdchi)

        ## Observation: dV/dPhi derivative can be EXTREMELY sensitive to small changes in T. So if comparing things manually, do keep this in mind

        return pressure, wallParams, boltzmannResults, boltzmannBackground
    
    def gridPressure(self, vmin: float, vmax: float, nbrPoints: int, wallThicknessIni: float=None, rtol: float=1e-3):
        """
        Computes the pressure on a grid.

        Parameters
        ----------
        vmin : float
            Lower bound of the interpolation interval.
        vmax : float
            Upper bound of the interpolation interval.
        nbrPoints : int
            Number of points on the grid.
        wallThicknessIni : float, optional
            Initial wall thickness used to compute the first pressure at vmin.
            The default is None.
        rtol : float, optional
            Relative tolerance. The default is 1e-3.

        Returns
        -------
        wallVelocities : list[float]
            Velocity grid.
        pressures: ndarray
            Pressure evaluated on the grid.
        wallParamsList : list[WallParams]
            WallParams evaluated on the grid.
        boltzmannResultsList : list[BoltzmannResults]
            BoltzmannResults evaluated on the grid.
        boltzmannBackgroundList : list[BoltzmannBackground]
            BoltzmannBackground evaluated on the grid.
        hydroResultsList : list[HydroResults]
            HydroResults evaluated on the grid.

        """
        wallVelocities = np.linspace(vmin, vmax, nbrPoints)
        
        if wallThicknessIni is None:
            wallThicknessIni = 5 / self.Tnucl
            
        wallParams = WallParams(
            widths=wallThicknessIni * np.ones(self.nbrFields),
            offsets=np.zeros(self.nbrFields),
        )
        
        boltzmannResults = None
        
        pressure, wallParams, boltzmannResults, _, hydroResults = self.wallPressure(vmin, wallParams, True, 0, rtol, boltzmannResults)
        
        pressures = []
        boltzmannBackgroundList = []
        boltzmannResultsList = []
        hydroResultsList = []
        wallParamsList = []
        for i,wallVelocity in enumerate(wallVelocities):
            if i > 1:
                # Use linear extrapolation to get a more accurate initial value of wall parameters
                wallParamsTry = wallParamsList[-1] + (wallParamsList[-1]-wallParamsList[-2])*(wallVelocity-wallVelocities[i-1])/(wallVelocities[i-1]-wallVelocities[i-2])
                boltzmannResultsTry = boltzmannResultsList[-1] + (boltzmannResultsList[-1]-boltzmannResultsList[-2])*((wallVelocity-wallVelocities[i-1])/(wallVelocities[i-1]-wallVelocities[i-2]))
            else:
                wallParamsTry = wallParams
                boltzmannResultsTry = boltzmannResults
                
            pressure, wallParams, boltzmannResults, boltzmannBackground, hydroResults = self.wallPressure(wallVelocity, wallParamsTry, True, 0, rtol, boltzmannResultsTry)
            
            pressures.append(pressure)
            wallParamsList.append(wallParams)
            boltzmannResultsList.append(boltzmannResults)
            boltzmannBackgroundList.append(boltzmannBackground)
            hydroResultsList.append(hydroResults)
        
        return wallVelocities, np.array(pressures), wallParamsList, boltzmannResultsList, boltzmannBackgroundList, hydroResultsList
    
    def solveInterpolation(self, vmin: float, vmax: float, wallThicknessIni: float=None, desiredPressure: float=0, rtol: float=1e-3, dvMin: float=0.02):
        """
        Finds all the EOM solutions in some interval by computing the pressure 
        on a grid and interpolating to get the roots.

        Parameters
        ----------
        vmin : float
            Lower bound of the interpolation interval.
        vmax : float
            Upper bound of the interpolation interval.
        wallThicknessIni : float, optional
            Initial wall thickness used to compute the first pressure at vmin. 
            The default is None.
        desiredPressure : float, optional
            The solver finds the velocities for which the pressure is equal to 
            desiredPressure. The default is 0.
        rtol : float, optional
            Relative tolerance. The default is 1e-3.
        dvMin : float, optional
            Minimal spacing between each grid points. The default is 0.02.

        Returns
        -------
        wallGoInterpolationResults : WallGoInterpolationResults

        """
        if vmin < 0.99:
            nbrPoints = max(1+int((vmax-vmin)/min(dvMin,rtol**0.25)), 5)
            wallVelocities, pressures, wallParamsList, boltzmannResultsList, boltzmannBackgroundList, hydroResultsList = self.gridPressure(vmin, vmax, nbrPoints, wallThicknessIni, rtol)
            pressuresSpline = UnivariateSpline(wallVelocities, pressures-desiredPressure, s=0)
        
            roots = pressuresSpline.roots()
            stableRoots, unstableRoots = [], []
            for root in roots:
                if pressuresSpline.derivative()(root) > 0:
                    stableRoots.append(root)
                else:
                    unstableRoots.append(root)
        
            wallGoInterpolationResults = WallGoInterpolationResults(
                wallVelocities=stableRoots,
                unstableWallVelocities=unstableRoots,
                velocityGrid=wallVelocities.tolist(),
                pressures=pressures.tolist(),
                pressureSpline=pressuresSpline,
                wallParams=wallParamsList,
                boltzmannResults=boltzmannResultsList,
                boltzmannBackgrounds=boltzmannBackgroundList,
                hydroResults=hydroResultsList,
                )
            return wallGoInterpolationResults
        
        else: 
            wallGoInterpolationResults = WallGoInterpolationResults(
                wallVelocities=[],
                unstableWallVelocities=[],
                velocityGrid=[],
                pressures=[],
                pressureSpline=[],
                wallParams=[],
                boltzmannResults=[],
                boltzmannBackgrounds=[],
                hydroResults=[],
                )
            return wallGoInterpolationResults

        

    def __toWallParams(self, wallArray: np.ndarray) -> WallParams:
        offsets = np.concatenate( ([0], wallArray[self.nbrFields:]) )
        return WallParams(widths = wallArray[:self.nbrFields], offsets = offsets)

    def action(self, wallParams: WallParams, vevLowT: Fields, vevHighT: Fields, Tprofile: np.ndarray, offEquilDelta00: np.ndarray) -> float:
        r"""
        Computes the action by using gaussian quadratrure to integrate the Lagrangian.

        Parameters
        ----------
        wallParams : array-like
            Array of size 2*N-1 containing :math:`(L_0,L_i,\delta_i)`.
        vevLowT : array-like
            Field values in the low-T phase.
        vevHighT : array-like
            Field values in the high-T phase.
        Tprofile : array-like
            Temperature profile on the grid.
        offEquilDelta00 : array-like
            Off-equilibrium function Delta00.

        Returns
        -------
        action : double
            Action spent by the scalar field configuration.

        """

        wallWidths = wallParams.widths

        fields, dPhidz = self.wallProfile(self.grid.xiValues, vevLowT, vevHighT, wallParams)

        V = self.thermo.effectivePotential.evaluate(fields, Tprofile)


        VOut = sum([particle.totalDOFs*particle.msqVacuum(fields)*offEquilDelta00.coefficients[i] for i,particle in enumerate(self.particles)])/2

        VLowT = self.thermo.effectivePotential.evaluate(vevLowT,Tprofile[0])
        VHighT = self.thermo.effectivePotential.evaluate(vevHighT,Tprofile[-1])

        Vref = (VLowT+VHighT)/2
        
        VPoly = Polynomial(V+VOut-Vref, self.grid)
        dzdchi,_,_ = self.grid.getCompactificationDerivatives()
        U = VPoly.integrate(w = dzdchi)
        K = np.sum((vevHighT-vevLowT)**2/(6*wallWidths))

        return U + K  


    def wallProfile(self, z, vevLowT: Fields, vevHighT: Fields, wallParams: WallParams) -> Tuple[Fields, Fields]:
        """
        Computes the scalar field profile and its derivative with respect to
        the position in the wall.

        Parameters
        ----------
        z : array-like
            Position grid on which to compute the scalar field profile.
        vevLowT : array-like
            Scalar field VEVs in the low-T phase.
        vevHighT : array-like
            Scalar field VEVs in the high-T phase.
        wallWidths : array-like
            Array containing the wall widths.
        wallOffsets : array-like
            Array containing the wall offsets.

        Returns
        -------
        fields : array-like
            Scalar field profile.
        dPhidz : array-like
            Derivative with respect to the position of the scalar field profile.

        """

        if np.isscalar(z):
            z_L = z / wallParams.widths
        else:
            ## Broadcast mess needed
            z_L = z[:,None] / wallParams.widths[None,:]

        fields = vevLowT + 0.5*(vevHighT - vevLowT) * (1 + np.tanh( z_L + wallParams.offsets ))
        with warnings.catch_warnings():
            warnings.filterwarnings("ignore", message="overflow encountered")
            dPhidz = 0.5*(vevHighT-vevLowT) / ( wallParams.widths * np.cosh(z_L + wallParams.offsets)**2 )

        return Fields.CastFromNumpy(fields), Fields.CastFromNumpy(dPhidz)


    def findPlasmaProfile(self, c1: float , c2: float, velocityMid: float, fields: Fields, dPhidz: Fields, 
                          offEquilDeltas: list, Tplus: float, Tminus: float) -> Tuple[np.ndarray, np.ndarray]:
        r"""
        Solves Eq. (20) of arXiv:2204.13120v1 globally. If no solution, the minimum of LHS.

        Parameters
        ----------
        c1 : double
            Value of the :math:`T^{30}` component of the energy-momentum tensor.
        c2 : double
            Value of the :math:`T^{33}` component of the energy-momentum tensor.
        velocityMid : double
            Midpoint of plasma velocity in the wall frame, :math:`(v_+ + v_-)/2`.
        fields : array-like
            Scalar field profiles.
        dPhidz : array-like
            Derivative with respect to the position of the scalar field profiles.
        offEquilDeltas : list
            List of dictionaries containing the off-equilibrium Delta functions
        Tplus : double
            Plasma temperature in front of the wall.
        Tminus : double
            Plasma temperature behind the wall.

        Returns
        -------
        temperatureProfile : array-like
            Temperature profile in the wall.
        velocityProfile : array-like
            Plasma velocity profile in the wall.

        """
        temperatureProfile = np.zeros(len(self.grid.xiValues))
        velocityProfile = np.zeros(len(self.grid.xiValues))

        ## TODO can this loop be numpified?
        for index in range(len(self.grid.xiValues)):
            T, vPlasma = self.findPlasmaProfilePoint(
                index,
                c1,
                c2,
                velocityMid,
                fields.GetFieldPoint(index),
                dPhidz.GetFieldPoint(index),
                offEquilDeltas,
                Tplus,
                Tminus,
            )

            """Ensure that we got only one one (T, vPlasma) value from the above.
            Particularly the vPlasma tends to be in len=1 array format because our Veff is intended to work with arrays
            """
            T = np.asanyarray(T)
            vPlasma = np.asanyarray(vPlasma)
            assert (T.size == 1 and vPlasma.size == 1), "Invalid output from findPlasmaProfilePoint()! In EOM.findPlasmaProfile(), grid loop."
            # convert to float, this is OK and works for all shapes because we checked the size above
            temperatureProfile[index] = T.item()
            velocityProfile[index] = vPlasma.item()

        return temperatureProfile, velocityProfile
    

    def findPlasmaProfilePoint(self, index: int, c1: float, c2: float, velocityMid: float, fields: Fields, dPhidz: Fields, 
                               offEquilDeltas: list, Tplus: float, Tminus: float) -> Tuple[float, float]:
        r"""
        Solves Eq. (20) of arXiv:2204.13120v1 locally. If no solution, the minimum of LHS.

        Parameters
        ----------
        index : int
            Index of the grid point on which to find the plasma profile.
        c1 : double
            Value of the :math:`T^{30}` component of the energy-momentum tensor.
        c2 : double
            Value of the :math:`T^{33}` component of the energy-momentum tensor.
        velocityMid : double
            Midpoint of plasma velocity in the wall frame, :math:`(v_+ + v_-)/2`.
        fields : Fields
            Scalar field profile.
        dPhidz : Fields
            Derivative with respect to the position of the scalar field profile.
        offEquilDeltas : list
            List of dictionaries containing the off-equilibrium Delta functions
        Tplus : double
            Plasma temperature in front of the wall.
        Tminus : double
            Plasma temperature behind the wall.

        Returns
        -------
        T : double
            Temperature at the point grid.xiValues[index].
        vPlasma : double
            Plasma velocity at the point grid.xiValues[index].

        """

        ## What's going on in this function? Please explain your logic. TODO issue #114

        Tout30, Tout33 = self.deltaToTmunu(index, fields, velocityMid, offEquilDeltas)
        s1 = c1 - Tout30
        s2 = c2 - Tout33

        ## TODO figure out better bounds
        minRes = scipy.optimize.minimize_scalar(lambda T: self.temperatureProfileEqLHS(fields, dPhidz, T, s1, s2), method='Bounded', bounds=[0,2*max(Tplus,Tminus)])
        # TODO: A fail safe

        ## Whats this? shouldn't we check that LHS == 0 ?
        if self.temperatureProfileEqLHS(fields, dPhidz, minRes.x, s1, s2) >= 0:
            T = minRes.x
            vPlasma = self.plasmaVelocity(fields, T, s1)
            return T, vPlasma


        T1 = minRes.x
        TMultiplier = max(Tplus/T1, 1.2)
        if Tplus < Tminus: # If this is a detonation solution, finds a solution below TLowerBound
            TMultiplier = min(Tminus/T1, 0.8)

        T2 = T1*TMultiplier
        while self.temperatureProfileEqLHS(fields, dPhidz, T2, s1, s2) < 0:
            T1 *= TMultiplier
            T2 *= TMultiplier


        res = scipy.optimize.brentq(
            lambda T: self.temperatureProfileEqLHS(fields, dPhidz, T, s1, s2),
            T1,
            T2,
            xtol=1e-9,
            rtol=1e-9, ## really???
        )
        # TODO: Can the function have multiple zeros?

        T = res
        vPlasma = self.plasmaVelocity(fields, T, s1)
        return T, vPlasma

    def plasmaVelocity(self, fields: Fields, T: npt.ArrayLike, s1: float) -> npt.ArrayLike:
        r"""
        Computes the plasma velocity as a function of the temperature.

        Parameters
        ----------
        fields : Fields
            Scalar field profiles.
        T : npt.ArrayLike
            Temparature.
        s1 : double
            Value of :math:`T^{30}-T_{\rm out}^{30}`.

        Returns
        -------
        double
            Plasma velocity.

        """
        ## Need "enthalpy" but ouside a free-energy minimum! More precisely, eq (12) in the ref. So hack it here
        w = -T * self.thermo.effectivePotential.derivT(fields, T)

        return (-w  + np.sqrt(4*s1**2 + w**2)) / (2 * s1)

    def temperatureProfileEqLHS(self, fields: FieldPoint, dPhidz: FieldPoint, T: float, s1: float, s2: float):
        r"""
        The LHS of Eq. (20) of arXiv:2204.13120v1.

        Parameters
        ----------
        fields : array-like
            Scalar field profile.
        dPhidz : array-like
            Derivative with respect to the position of the scalar field profile.
        T : double
            Temperature.
        s1 : double
            Value of :math:`T^{30}-T_{\rm out}^{30}`.
        s2 : double
            Value of :math:`T^{33}-T_{\rm out}^{33}`.

        Returns
        -------
        double
            LHS of Eq. (20) of arXiv:2204.13120v1.

        """
        ## Need "enthalpy" but ouside a free-energy minimum! More precisely, eq (12) in the ref. So hack it here
        w = -T * self.thermo.effectivePotential.derivT(fields, T)

        ## TODO probably force axis here. But need to guarantee correct field type first, so need some refactoring
        kineticTerm = 0.5*np.sum(dPhidz**2).view(np.ndarray)

        ## eff potential at this field point and temperature. NEEDS the T-dep constant
        veff = self.thermo.effectivePotential.evaluate(fields, T)

        result = (
            kineticTerm
            - veff - 0.5*w + 0.5*np.sqrt(4*s1**2 + w**2) - s2
        )

        result = np.asarray(result)
        if result.shape == (1,) and len(result) == 1:
            return result[0]
        elif result.shape == ():
            return result
        else:
            raise TypeError(f"LHS has wrong type, {result.shape=}")


    def deltaToTmunu(self, index: int, fields: Fields, velocityMid: float, offEquilDeltas: list) -> Tuple[float, float]:
        r"""
        Computes the out-of-equilibrium part of the energy-momentum tensor.

        Parameters
        ----------
        index : int
            Index of the grid point on which to find the plasma profile.
        fields : Fields
            Scalar field profile.
        velocityMid : double
            Midpoint of plasma velocity in the wall frame, :math:`(v_+ + v_-)/2`.
        offEquilDeltas : list
            List of dictionaries containing the off-equilibrium Delta functions

        Returns
        -------
        T30 : double
            Out-of-equilibrium part of :math:`T^{30}`.
        T33 : double
            Out-of-equilibrium part of :math:`T^{33}`.

        """
        delta00 = offEquilDeltas.Delta00.coefficients[:,index]
        delta02 = offEquilDeltas.Delta02.coefficients[:,index]
        delta20 = offEquilDeltas.Delta20.coefficients[:,index]
        delta11 = offEquilDeltas.Delta11.coefficients[:,index]

        u0 = np.sqrt(gammaSq(velocityMid))
        u3 = np.sqrt(gammaSq(velocityMid))*velocityMid
        ubar0 = u3
        ubar3 = u0

        ## Where do these come from?
        ## LN: needs rewrite, what happens with many out-of-eq particles?
        T30 = np.sum([particle.totalDOFs*(
            + (3*delta20[i] - delta02[i] - particle.msqVacuum(fields)*delta00[i])*u3*u0
            + (3*delta02[i] - delta20[i] + particle.msqVacuum(fields)*delta00[i])*ubar3*ubar0
            + 2*delta11[i]*(u3*ubar0 + ubar3*u0))/2. for i,particle in enumerate(self.particles)])
        T33 = np.sum([particle.totalDOFs*((
            + (3*delta20[i] - delta02[i] - particle.msqVacuum(fields)*delta00[i])*u3*u3
            + (3*delta02[i] - delta20[i] + particle.msqVacuum(fields)*delta00[i])*ubar3*ubar3
            + 4*delta11[i]*u3*ubar3)/2. 
            - (particle.msqVacuum(fields)*delta00[i]+ delta02[i]-delta20[i])/2.) for i,particle in enumerate(self.particles)])

        return T30, T33

    def getBoltzmannFiniteDifference(self) -> BoltzmannResults:
        """Mostly to estimate errors, recomputes Boltzmann stuff
        using finite difference derivatives.
        """
        # finite difference method requires everything to be in
        # the Cardinal basis
        boltzmannSolverFiniteDifference = copy.deepcopy(self.boltzmannSolver)
        boltzmannSolverFiniteDifference.derivatives = "Finite Difference"
        assert boltzmannSolverFiniteDifference.basisM == "Cardinal", \
            "Error in boltzmannFiniteDifference: must be in Cardinal basis"
        boltzmannSolverFiniteDifference.basisN = "Cardinal"
        boltzmannSolverFiniteDifference.collisionArray.changeBasis("Cardinal")
        # now computing results
        return boltzmannSolverFiniteDifference.getDeltas()



    #### -------------- Begin old stuff, do not use! and TODO cleanup


    ## DEPRECATED, use findWallVelocityMinimizeAction() instead!
    # Jorinde: "findWallVelocityLoop was written first, but it didn't work so well, so Benoit wrote the other functiion" 
"""     def findWallVelocityLoop(self):
        '''
        Finds the wall velocity by solving hydrodynamics, the Boltzmann equation and
        the field equation of motion iteratively.
        '''

        # Initial conditions for velocity, hydro boundaries, wall parameters and
        # temperature profile

        if self.wallVelocityLTE < 1:
            wallVelocity = 0.9 * self.wallVelocityLTE
            maxWallVelocity = self.wallVelocityLTE
        else:
            wallVelocity = np.sqrt(1 / 3)
            maxWallVelocity = self.hydro.vJ

        c1, c2, Tplus, Tminus, velocityMid = self.hydro.findHydroBoundaries(wallVelocity)

        wallWidthsGuess = (5/self.Tnucl)*np.ones(self.nbrFields)
        wallOffsetsGuess = np.zeros(self.nbrFields-1)
        wallWidths, wallOffsets = wallWidthsGuess, wallOffsetsGuess

        wallParameters = np.concatenate(([wallVelocity], wallWidths, wallOffsets))

        wallParameters = np.array([0.6,0.04,0.04,0.2])

        print(wallParameters)

        offEquilDeltas = {
            "00": np.zeros(self.grid.M-1),
            "02": np.zeros(self.grid.M-1),
            "20": np.zeros(self.grid.M-1),
            "11": np.zeros(self.grid.M-1)}

        error = self.errTol + 1
        while error > self.errTol:

            oldWallVelocity = wallParameters[0]
            oldWallWidths = wallParameters[1:1+self.nbrFields]
            oldWallOffsets = wallParameters[1+self.nbrFields:]
            oldError = error

            wallVelocity = wallParameters[0]
            wallWidths = wallParameters[1:self.nbrFields+1]
            wallOffsets = wallParameters[self.nbrFields+1:]

            c1, c2, Tplus, Tminus, velocityMid = self.hydro.findHydroBoundaries(wallVelocity)

            vevLowT = self.thermo.freeEnergyLow(Tminus)[:-1]
            vevHighT = self.thermo.freeEnergyHigh(Tplus)[:-1]

            fields, dPhidz = self.wallProfile(self.grid.xiValues, vevLowT, vevHighT, wallWidths, wallOffsets)

            Tprofile, velocityProfile = self.findPlasmaProfile(c1, c2, velocityMid, fields, dPhidz, offEquilDeltas, Tplus, Tminus)

            boltzmannBackground = BoltzmannBackground(velocityMid, velocityProfile, fields, Tprofile)

            boltzmannSolver = BoltzmannSolver(self.grid, boltzmannBackground, self.particle)

            # TODO: getDeltas() is not working at the moment (it returns nan), so I turned it off to debug the rest of the loop.
            #print('NOTE: offEquilDeltas has been set to 0 to debug the main loop.')
            offEquilDeltas = boltzmannSolver.getDeltas()

            # for i in range(2): # Can run this loop several times to increase the accuracy of the approximation
            #     wallParameters = initialEOMSolution(wallParameters, offEquilDeltas, freeEnergy, hydro, particle, grid)
            #     print(f'Intermediate result: {wallParameters=}')

            intermediateRes = root(self.momentsOfWallEoM, wallParameters, args=(offEquilDeltas,))
            print(intermediateRes)

            wallParameters = intermediateRes.x

            error = 0#np.sqrt((1 - oldWallVelocity/wallVelocity)**2 + np.sum((1 - oldWallWidths/wallWidths)**2) + np.sum((wallOffsets - oldWallOffsets) ** 2))

        return wallParameters
    

    def momentsOfWallEoM(self, wallParameters, offEquilDeltas):
        wallVelocity = wallParameters[0]
        wallWidths = wallParameters[1:self.nbrFields+1]
        wallOffsets = wallParameters[self.nbrFields+1:]
        c1, c2, Tplus, Tminus, velocityMid = self.hydro.findHydroBoundaries(wallVelocity)

        vevLowT = self.thermo.freeEnergyLow(Tminus)[:-1]
        vevHighT = self.thermo.freeEnergyHigh(Tplus)[:-1]

        fields, dPhidz = self.wallProfile(self.grid.xiValues, vevLowT, vevHighT, wallWidths, wallOffsets)
        Tprofile, vprofile = self.findPlasmaProfile(c1, c2, velocityMid, fields, dPhidz, offEquilDeltas, Tplus, Tminus)

        # Define a function returning the local temparature by interpolating through Tprofile.
        Tfunc = UnivariateSpline(self.grid.xiValues, Tprofile, k=3, s=0)

        # Define a function returning the local Delta00 function by interpolating through offEquilDeltas['00'].
        offEquilDelta00 = UnivariateSpline(self.grid.xiValues, offEquilDeltas['00'], k=3, s=0)

        pressures = self.pressureMoment(vevLowT, vevHighT, wallWidths, wallOffsets, Tfunc, offEquilDelta00)
        stretchs = self.stretchMoment(vevLowT, vevHighT, wallWidths, wallOffsets, Tfunc, offEquilDelta00)

        return np.append(pressures, stretchs)

    def equationOfMotions(self, fields, T, offEquilDelta00):
        dVdX = self.thermo.effectivePotential.derivField(fields, T)

        # TODO: need to generalize to more than 1 particle.
        def dmtdh(Y):
            Y = np.asanyarray(Y)
            # TODO: Would be nice to compute the mass derivative directly in particle.
            return derivative(lambda x: self.particle.msqVacuum(np.append(x,Y[1:])), Y[0], dx = 1e-3, n=1, order=4)

        dmtdX = np.zeros_like(fields)
        dmtdX[0] = dmtdh(fields)
        offEquil = 0.5 * 12 * dmtdX * offEquilDelta00

        return dVdX + offEquil

    def pressureLocal(self, z, vevLowT, vevHighT, wallWidths, wallOffsets, Tfunc, Delta00func):
        fields, dPhidz = self.wallProfile(z, vevLowT, vevHighT, wallWidths, wallOffsets)

        EOM = self.equationOfMotions(fields, Tfunc(z), Delta00func(z))
        return -dPhidz*EOM

    def pressureMoment(self, vevLowT, vevHighT, wallWidths, wallOffsets, Tfunc, Delta00func):
        return quad_vec(self.pressureLocal, -1, 1, args=(vevLowT, vevHighT, wallWidths, wallOffsets, Tfunc, Delta00func))[0]

    def stretchLocal(self, z, vevLowT, vevHighT, wallWidths, wallOffsets, Tfunc, Delta00func):
        fields, dPhidz = self.wallProfile(z, vevLowT, vevHighT, wallWidths, wallOffsets)

        EOM = self.equationOfMotions(fields, Tfunc(z), Delta00func(z))

        return dPhidz*(2*(fields-vevLowT)/(vevHighT-vevLowT)-1)*EOM

    def stretchMoment(self, vevLowT, vevHighT, wallWidths, wallOffsets, Tfunc, Delta00func):
        kinetic = (2/15)*(vevHighT-vevLowT)**2/wallWidths**2
        return kinetic + quad_vec(self.stretchLocal, -np.inf, np.inf, args=(vevLowT, vevHighT, wallWidths, wallOffsets, Tfunc, Delta00func))[0]
     """<|MERGE_RESOLUTION|>--- conflicted
+++ resolved
@@ -11,10 +11,7 @@
 from .containers import BoltzmannBackground, BoltzmannDeltas
 from .boltzmann import BoltzmannSolver
 from .Fields import Fields, FieldPoint
-<<<<<<< HEAD
-=======
 from .genericModel import GenericModel
->>>>>>> 8b8180da
 from .Grid import Grid
 from .helpers import gammaSq  # derivatives for callable functions
 from .Hydro import Hydro
