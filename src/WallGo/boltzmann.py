--- conflicted
+++ resolved
@@ -8,13 +8,8 @@
 import numpy as np
 import findiff  # finite difference methods
 from .containers import BoltzmannBackground, BoltzmannDeltas
-<<<<<<< HEAD
 from .grid import Grid
-from .Polynomial import Polynomial
-=======
-from .Grid import Grid
 from .polynomial import Polynomial
->>>>>>> 50ad5b69
 from .particle import Particle
 from .CollisionArray import CollisionArray
 from .results import BoltzmannResults
