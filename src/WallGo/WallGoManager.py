import numpy as np
import numpy.typing as npt

# WallGo imports
import WallGo
from .collisionWrapper import Collision
from .boltzmann import BoltzmannSolver
from .containers import PhaseInfo
from .EffectivePotential import EffectivePotential
from .EOM import EOM
<<<<<<< HEAD
from .genericModel import GenericModel
=======
from .exceptions import WallGoError, WallGoPhaseValidationError
from .GenericModel import GenericModel
>>>>>>> db5802fe
from .Grid import Grid
from .Grid3Scales import Grid3Scales
from .Hydro import (
    Hydro,
)  # TODO why is this not Hydrodynamics? compare with Thermodynamics
from .HydroTemplateModel import HydroTemplateModel
from .Integrals import Integrals
from .Thermodynamics import Thermodynamics
from .results import WallGoResults
from .WallGoUtils import getSafePathToResource

class WallGoManager:
    """Defines a 'control' class for managing the program flow.
    This should be better than writing the same stuff in every example main
    function, and is good for hiding some of our internal implementation
    details from the user.
    """

    def __init__(
        self,
        wallThicknessIni: float,
        meanFreePath: float,
        temperatureScaleInput: float,
        fieldScaleInput: npt.ArrayLike,
    ):
        """do common model-independent setup here"""

        # TODO cleanup, should not read the config here if we have a global WallGo config object
        # self.config = Config()
        # self.config.readINI( getSafePathToResource("Config/WallGoDefaults.ini") )

        self.config = WallGo.config

        # self.integrals = Integrals()

        # self._initalizeIntegralInterpolations(self.integrals)

        # -- Order of initialization matters here

        # Grid
        self._initGrid(
            wallThicknessIni,
            meanFreePath,
        )

        self._initBoltzmann()
        self.temperatureScaleInput = temperatureScaleInput
        self.fieldScaleInput = fieldScaleInput
        self.collision: Collision = None
        self.model: GenericModel = None

    def _initModel(self, model: GenericModel) -> None:
        """Initializes the model."""
        self.model = model

    def _initCollision(self, model: GenericModel) -> None:
        """Initializes the collision module.
            Creates Collision singleton which automatically loads the collision module
            Use help(Collision.manager) for info about what functionality is available

        Args:
            model (GenericModel): The model to be used for collision detection.

        Returns:
            None
        """
        self.collision = Collision(model)

    def registerModel(self, model: GenericModel) -> None:
        """Register a physics model with WallGo."""
        assert isinstance(model, GenericModel)
        self._initModel(model)
        self._initCollision(model)

        potentialError = self.config.getfloat("EffectivePotential", "potentialError")

        self.model.effectivePotential.setPotentialError(potentialError)
        self.model.effectivePotential.setScales(
            float(self.temperatureScaleInput), self.fieldScaleInput
        )

        # Update Boltzmann off-eq particle list to match that defined in model
        self.boltzmannSolver.updateParticleList(model.outOfEquilibriumParticles)

    
    # Name of this function does not really describe what it does (it also calls the function that finds the temperature range)
    def setParameters(self, phaseInput: PhaseInfo) -> None:
        """Parameters
        ----------
        modelParameters: dict[str, float]
                        Dict containing all QFT model parameters:
                        Those that enter the action and the renormalization scale.
        phaseInput: WallGo.PhaseInfo
                    Should contain approximate field values at the two phases that WallGo will analyze,
                    and the nucleation temperature. Transition is assumed to go phaseLocation1 --> phaseLocation2.
        """

        # self.model.modelParameters = modelParameters

        # Checks that phase input makes sense with the user-specified Veff
        self.validatePhaseInput(phaseInput)

        # Change the falloff scale in grid now that we have a good guess for
        # the plasma temperature
        self.grid.changeMomentumFalloffScale(phaseInput.temperature)

        self.initTemperatureRange()

        print("Temperature ranges:")
        print(
            f"High-T phase: TMin = {self.thermodynamics.freeEnergyHigh.minPossibleTemperature}, "
            f"TMax = {self.thermodynamics.freeEnergyHigh.maxPossibleTemperature}"
        )
        print(
            f"Low-T phase: TMin = {self.thermodynamics.freeEnergyLow.minPossibleTemperature}, "
            f"TMax = {self.thermodynamics.freeEnergyLow.maxPossibleTemperature}"
        )

        # LN: Giving sensible temperature ranges to Hydro seems to be very important.
        # I propose hydro routines be changed so that we have easy control over what temperatures are used
        self._initHydro(self.thermodynamics)
        self._initEOM()

        if not np.isfinite(self.hydro.vJ) or self.hydro.vJ > 1 or self.hydro.vJ < 0:
            raise WallGoError(
                "Failed to solve Jouguet velocity at input temperature!",
                data={
                    "vJ": self.hydro.vJ,
                    "temperature": phaseInput.temperature,
                    "TMin": self.TMin,
                    "TMax": self.TMax,
                },
            )

        print(f"Jouguet: {self.hydro.vJ}")

    #  print(f"Matching at the Jouguet velocity {self.hydro.findMatching(0.99*self.hydro.vJ)}")

    def changeInputParameters(
        self, inputParameters: dict[str, float], effectivePotential: EffectivePotential
    ) -> None:
        """Recomputes the model parameters when the user provides new inputparameters.
        Also updates the effectivePotential correspondingly.
        """
        self.model.modelParameters = self.model.calculateModelParameters(
            inputParameters
        )
        self.model.effectivePotential = effectivePotential(
            self.model.modelParameters, self.model.fieldCount
        )

        potentialError = self.config.getfloat("EffectivePotential", "potentialError")

        self.model.effectivePotential.setPotentialError(potentialError)
        self.model.effectivePotential.setScales(
            float(self.temperatureScaleInput), self.fieldScaleInput
        )

    def validatePhaseInput(self, phaseInput: PhaseInfo) -> None:
        """This checks that the user-specified phases are OK.
        Specifically, the effective potential should have two minima at the given T,
        otherwise phase transition analysis is not possible.
        """

        T = phaseInput.temperature

        # Find the actual minima at input T, should be close to the user-specified locations
        phaseLocation1, VeffValue1 = self.model.effectivePotential.findLocalMinimum(
            phaseInput.phaseLocation1, T
        )
        phaseLocation2, VeffValue2 = self.model.effectivePotential.findLocalMinimum(
            phaseInput.phaseLocation2, T
        )

        print(f"Found phase 1: phi = {phaseLocation1}, Veff(phi) = {VeffValue1}")
        print(f"Found phase 2: phi = {phaseLocation2}, Veff(phi) = {VeffValue2}")

        if np.allclose(phaseLocation1, phaseLocation2, rtol=1e-05, atol=1e-05):
            raise WallGoPhaseValidationError(
                "It looks like both phases are the same, this will not work",
                phaseInput,
                {
                    "phaseLocation1": phaseLocation1,
                    "Veff(phi1)": VeffValue1,
                    "phaseLocation2": phaseLocation2,
                    "Veff(phi2)": VeffValue2,
                },
            )

        ## Currently we assume transition phase1 -> phase2. This assumption shows up at least when initializing FreeEnergy objects
        if np.real(VeffValue1) < np.real(VeffValue2):
            raise WallGoPhaseValidationError(
                "Phase 1 has lower free energy than Phase 2, this will not work",
                phaseInput,
                {
                    "phaseLocation1": phaseLocation1,
                    "Veff(phi1)": VeffValue1,
                    "phaseLocation2": phaseLocation2,
                    "Veff(phi2)": VeffValue2,
                },
            )

        foundPhaseInfo = PhaseInfo(
            temperature=T, phaseLocation1=phaseLocation1, phaseLocation2=phaseLocation2
        )

        self.phasesAtTn = foundPhaseInfo

    def initTemperatureRange(self) -> None:
        """Get initial guess for the relevant temperature range and store in internal TMin, TMax"""

        # LN: this routine is probably too heavy. We could at least drop the
        # Tc part, or find it after FreeEnergy interpolations are done

        assert self.phasesAtTn != None

        Tn = self.phasesAtTn.temperature

        self.thermodynamics = Thermodynamics(
            self.model.effectivePotential,
            Tn,
            self.phasesAtTn.phaseLocation2,
            self.phasesAtTn.phaseLocation1,
        )

        # Let's turn these off so that things are more transparent
        self.thermodynamics.freeEnergyHigh.disableAdaptiveInterpolation()
        self.thermodynamics.freeEnergyLow.disableAdaptiveInterpolation()

        # Use the template model to find an estimate of the minimum and
        # maximum required temperatures

        try:
            ## ---- Use the template model to find an estimate of the minimum and maximum required temperature
            hydrotemplate = HydroTemplateModel(self.thermodynamics)
            print(f"vwLTE in the template model: {hydrotemplate.findvwLTE()}")

        except WallGoError as error:
            # Throw new error with more info
            raise WallGoPhaseValidationError(error.message, self.phasesAtTn, error.data)

        _, _, THighTMaxTemplate, TLowTTMaxTemplate = hydrotemplate.findMatching(
            0.99 * hydrotemplate.vJ
        )

        phaseTracerTol = self.config.getfloat("EffectivePotential", "phaseTracerTol")

        # Estimate of the dT needed to reach the desired tolerance considering
        # the error of a cubic spline scales like dT**4.
        dT = self.model.effectivePotential.temperatureScale * phaseTracerTol**0.25

        """If TMax, TMin are too close to real temperature boundaries
        the program can slow down significantly, but TMax must be large
        enough, and the template model only provides an estimate.
        HACK! fudgeFactor, see issue #145 """
        fudgeFactor = 1.2  # should be bigger than 1, but not know a priori
        TMinHighT, TMaxHighT = 0, fudgeFactor * THighTMaxTemplate
        TMinLowT, TMaxLowT = 0, fudgeFactor * TLowTTMaxTemplate

        # Interpolate phases and check that they remain stable in this range
        fHighT = self.thermodynamics.freeEnergyHigh
        fLowT = self.thermodynamics.freeEnergyLow

        fHighT.tracePhase(TMinHighT, TMaxHighT, dT, phaseTracerTol)
        fLowT.tracePhase(TMinLowT, TMaxLowT, dT, phaseTracerTol)

        # Find critical temperature for dT
        self.Tc = self.thermodynamics.findCriticalTemperature(
            dT=dT,
            rTol=phaseTracerTol,
        )

        if self.Tc < Tn:
            raise WallGoPhaseValidationError(
                f"Got Tc < Tn, should not happen!",
                Tn,
                {"Tc": self.Tc},
            )
        print(f"Found Tc = {self.Tc} GeV.")

    def _initHydro(self, thermodynamics: Thermodynamics) -> None:
        """"""

        self.hydro = Hydro(thermodynamics)

    def _initGrid(self, wallThicknessIni: float, meanFreePath: float) -> None:
        r"""
        Parameters
        ----------
        M : int
            Number of basis functions in the :math:`\xi` (and :math:`\chi`)
            direction.
        N : int
            Number of basis functions in the :math:`p_z` and :math:`p_\Vert`
            (and :math:`\rho_z` and :math:`\rho_\Vert`) directions.
            This number has to be odd
        L_xi : float
            Length scale determining transform in the xi direction.
        """

        # To initialize Grid we need to specify a "temperature" scale that has
        # analogous role as L_xi, but for the momenta. In practice this scale
        # needs to be close to temperature near the wall, but we don't know
        # that yet, so just initialize with some value here and update once the
        # nucleation temperature is obtained.
        initialMomentumFalloffScale = 50.0

        N = self.config.getint("PolynomialGrid", "momentumGridSize")
        M = self.config.getint("PolynomialGrid", "spatialGridSize")
        ratioPointsWall = self.config.getfloat("PolynomialGrid", "ratioPointsWall")
        smoothing = self.config.getfloat("PolynomialGrid", "smoothing")
        self.meanFreePath = meanFreePath

        tailLength = max(
            meanFreePath, wallThicknessIni * (1 + 3 * smoothing) / ratioPointsWall
        )

        if N % 2 == 0:
            raise ValueError(
                "You have chosen an even number N of momentum-grid points. "
                "WallGo only works with odd N, please change it to an odd number."
            )
        self.grid = Grid3Scales(
            M,
            N,
            tailLength,
            tailLength,
            wallThicknessIni,
            initialMomentumFalloffScale,
            ratioPointsWall,
            smoothing,
        )

    def _initBoltzmann(self) -> None:
        # Hardcode basis types here: Cardinal for z, Chebyshev for pz, pp
        self.boltzmannSolver = BoltzmannSolver(
            self.grid, basisM="Cardinal", basisN="Chebyshev"
        )

    def _initEOM(self) -> None:
        numberOfFields = self.model.fieldCount

        errTol = self.config.getfloat("EOM", "errTol")
        maxIterations = self.config.getint("EOM", "maxIterations")
        pressRelErrTol = self.config.getfloat("EOM", "pressRelErrTol")

        self.eom = EOM(
            self.boltzmannSolver,
            self.thermodynamics,
            self.hydro,
            self.grid,
            numberOfFields,
            self.meanFreePath,
            includeOffEq=True,
            forceImproveConvergence=False,
            errTol=errTol,
            maxIterations=maxIterations,
            pressRelErrTol=pressRelErrTol,
        )

    def loadCollisionFiles(self, collision: Collision) -> None:
        """
        Loads collision files and reads them using the Boltzmann solver.

        This method takes a collision object as input and uses the Boltzmann solver to read the collision files.
        The collision object should contain the path of the collision file to be loaded.

        Args:
            collision (Collision): The collision object from collision_wrapper.py.

        Returns:
            None
        """
        print("=== WallGo collision generation ===")
        self.boltzmannSolver.readCollisions(collision)
    
    def generateCollisionFiles(self) -> None:
        """
        Loads collision files and reads them using the Boltzmann solver.

        This method takes a collision object as input and uses the Boltzmann solver to read the collision files.
        The collision object should contain the path of the collision file to be loaded.

        Args:
            collision (Collision): The collision object from collision_wrapper.py.

        Returns:
            None
        """
        self.loadCollisionFiles(self.collision)
    

    def wallSpeedLTE(self) -> float:
        """Solves wall speed in the Local Thermal Equilibrium approximation."""

        return self.hydro.findvwLTE()

    # Call after initGrid. I guess this would be the main workload function

    def solveWall(
        self, bIncludeOffEq: bool, wallThicknessIni: float = None
    ) -> WallGoResults:
        """Returns wall speed and wall parameters (widths and offsets)."""
        self.eom.includeOffEq = bIncludeOffEq
        # returning results
        return self.eom.findWallVelocityMinimizeAction(wallThicknessIni)

    def solveWallDetonation(
        self,
        bIncludeOffEq: bool = True,
        wallThicknessIni: float = None,
        dvMinInterpolation: float = 0.02,
    ) -> WallGoResults:
        """
        Finds all the detonation solutions by computing the pressure on a grid
        and interpolating to find the roots.

        Parameters
        ----------
        bIncludeOffEq : bool, optional
            If True, includes the out-of-equilibrium effects. The default is True.
        wallThicknessIni : float, optional
            Initial wall thickness. The default is None.
        dvMinInterpolation : float, optional
            Minimal spacing between each grid points. The default is 0.02.

        Returns
        -------
        WallGoInterpolationResults
            Object containing the solutions and the pressures computed on the
            velocity grid.

        """
        self.eom.includeOffEq = bIncludeOffEq
        errTol = self.config.getfloat("EOM", "errTol")

        vmin = max(self.hydro.vJ + 1e-4, self.hydro.slowestDeton())
        return self.eom.solveInterpolation(
            vmin, 0.99, wallThicknessIni, rtol=errTol, dvMin=dvMinInterpolation
        )

    def _initalizeIntegralInterpolations(self, integrals: Integrals) -> None:

        assert self.config != None

        integrals.Jb.readInterpolationTable(
            getSafePathToResource(
                self.config.get("DataFiles", "InterpolationTable_Jb")
            ),
            bVerbose=False,
        )
        integrals.Jf.readInterpolationTable(
            getSafePathToResource(
                self.config.get("DataFiles", "InterpolationTable_Jf")
            ),
            bVerbose=False,
        )<|MERGE_RESOLUTION|>--- conflicted
+++ resolved
@@ -8,12 +8,8 @@
 from .containers import PhaseInfo
 from .EffectivePotential import EffectivePotential
 from .EOM import EOM
-<<<<<<< HEAD
+from .exceptions import WallGoError, WallGoPhaseValidationError
 from .genericModel import GenericModel
-=======
-from .exceptions import WallGoError, WallGoPhaseValidationError
-from .GenericModel import GenericModel
->>>>>>> db5802fe
 from .Grid import Grid
 from .Grid3Scales import Grid3Scales
 from .Hydro import (
