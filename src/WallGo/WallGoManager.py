--- conflicted
+++ resolved
@@ -285,25 +285,6 @@
         fHighT.tracePhase(TMinHighT, TMaxHighT, dT, phaseTracerTol)
         fLowT.tracePhase(TMinLowT, TMaxLowT, dT, phaseTracerTol)
 
-<<<<<<< HEAD
-=======
-
-
-        # Find critical temperature for dT
-        self.Tc = self.thermodynamics.findCriticalTemperature(
-            dT=dT,
-            rTol=phaseTracerTol,
-        )
-
-        if self.Tc < Tn:
-            raise WallGoPhaseValidationError(
-                f"Got Tc < Tn, should not happen!",
-                Tn,
-                {"Tc": self.Tc},
-            )
-        print(f"Found Tc = {self.Tc} GeV.")
-
->>>>>>> 31434070
     def _initHydrodynamics(self, thermodynamics: Thermodynamics) -> None:
         """"""
         tmax = self.config.getfloat("Hydrodynamics", "tmax")
