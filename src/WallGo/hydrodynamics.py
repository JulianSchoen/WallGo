--- conflicted
+++ resolved
@@ -30,19 +30,12 @@
         thermodynamics: Thermodynamics,
         tmax: float,
         tmin: float,
-<<<<<<< HEAD
         rtol: float,
-        atol: float
-    ) -> None:
-        """Initialisation
-=======
-        rtol: float = 1e-6,
-        atol: float = 1e-6,
+        atol: float,
     ):
         
         """
         Initialisation
->>>>>>> fc3f9ac3
 
         Parameters
         ----------
