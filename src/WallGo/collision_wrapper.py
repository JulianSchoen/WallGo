import os
import sys
from pathlib import Path
import importlib
from types import ModuleType

# TODO here only need the current config instead of whole wallgo package
<<<<<<< HEAD
import WallGo  ## Whole package, in particular we get WallGo.initialize()
from WallGo import GenericModel
from WallGo import Particle
from WallGo import Fields

# from .Particle import Particle
=======
import WallGo ## Whole package, in particular we get WallGo.initialize()
from WallGo import Fields, GenericModel, Particle
>>>>>>> b99826df


class Collision:
    """Thin wrapper around the C++ module. This handles loading of the module, provides Python-readable type hints etc.
    This class is a singleton.
    """

    _instance = None

    def __new__(cls, modelCls: GenericModel) -> "Collision":
        """
        Implement singleton pattern
        Create a new instance of the class if it doesn't already exist.

        Args:
            modelCls (GenericModel): The model class to be wrapped.

        Returns:
            The instance of the class.

        """
        if cls._instance is None:
            cls._instance = super().__new__(cls)
        return cls._instance

    def __init__(self, modelCls: GenericModel):
        """
        Initializes the CollisionWrapper object.

        Args:
            modelCls (GenericModel):
            The model class to be used for collision integrations.

        Returns:
            None
        """
        if not hasattr(self, "bInitialized"):
            self.module: ModuleType = None
            self._loadCollisionModule(modelCls)
            self.bInitialized = True

            self.generateCollisionIntegrals = WallGo.config.getboolean("Collisions", "generateCollisionIntegrals")

            scriptLocation = Path(sys.argv[0]).parent.resolve()
            collisionDirectory = scriptLocation / WallGo.config.get("Collisions", "pathName")
            collisionDirectory.mkdir(parents=True, exist_ok=True)
            matrixElementFile = scriptLocation / WallGo.config.get("MatrixElements", "fileName")
            print(matrixElementFile)

            self.setOutputDirectory(str(collisionDirectory))
            self.setMatrixElementFile(str(matrixElementFile))

            self.configureIntegration()

    def setSeed(self, seed: int) -> None:
        """Set seed for the Monte Carlo integration. Default is 0.

        Args:
            seed (int): The seed value to set for the Monte Carlo integration.

        Returns:
            None
        """
        if self.generateCollisionIntegrals:
            self._assertLoaded()
            self.module.setSeed(seed)
        else:
            pass

    def _loadCollisionModule(self, modelCls: GenericModel) -> None:
        """Load the collision module.

        Raises:
            ImportError: If the module fails to load.
        """
        try:
            currentDirectory = os.path.dirname(__file__)

            ## path relative to the above
            relativePathToModule = "../../Collision/pybind/lib"

            collisionModulePath = os.path.join(currentDirectory, relativePathToModule)

            sys.path.append(collisionModulePath)

            moduleName = "WallGoCollisionPy"

            self.module = importlib.import_module(moduleName)
            print(f"Loaded module [{moduleName}]")

            ## Construct a "control" object for collision integrations
            # Use help(Collision.manager) for info about what functionality is available
            self.manager = self.module.CollisionManager()
            self.manager.setMatrixElementVerbosity(WallGo.config.getboolean("MatrixElements", "verbose"))

            self.addParticles(modelCls)

        except ImportError:
            print(
                f"Warning: Failed to load [{moduleName}]. "
                "Using read-only mode for collision integrals."
            )
            print("Computation of new collision integrals will NOT be possible.")
        ## Should we assert that the load succeeds?
        # If the user creates this class in the first place, they presumably want to use the module

    def _assertLoaded(self) -> None:
        """Assert that the collision module has been loaded.

        Raises:
            AssertionError: If the collision module has not been loaded.
        """
        assert self.module is not None, "Collision module has not been loaded!"

    def addParticles(self, model: "WallGo.GenericModel", T: float = 1.0) -> None:
        """
        Adds particles to the collision module.

        Args:
            model (WallGo.GenericModel): The model containing the particles.
            T (float, optional): The temperature in GeV units. Defaults to 1.0.

        Returns:
            None

        Notes:
            - Particles need masses in GeV units, i.e., T dependent.
            - Thermal masses are rescaled by the temperature and the default argument of T = 1.
            - This needs to be adapted for non-zero vacuum masses.
            - Register particles with the collision module. This is required for each particle that can appear in matrix elements,
              including particle species that are assumed to stay in equilibrium.
            - The order of registration is the same as the particles are defined in model.particles which
              should be the same as in MatrixElements.txt.
        """
        fieldHack = Fields([0] * model.fieldCount)

        for particle in model.particles:
            self.manager.addParticle(
                self.constructPybindParticle(particle, T, fieldHack)
            )

    def constructPybindParticle(
        self, particle: Particle, T: float, fields: Fields
    ) -> "CollisionModule.ParticleSpecies":
        """
        Converts python 'Particle' object to pybind-bound ParticleSpecies object that the Collision module can understand.
        'Particle' uses masses in GeV^2 units while CollisionModule operates with dimensionless (m/T)^2 etc,
        so the temperature is taken as an input here, and the masses are rescaled accordingly.
        The same should be done for field values since the vacuum mass can depend on that.

        Parameters
        ----------
        particle : Particle
            Particle object with p.msqVacuum and p.msqThermal being in GeV^2 units.
        T : float
            Temperature in GeV units.
        fields : Fields
            Fields object representing the fields in the system.

        Returns
        -------
        CollisionModule.ParticleSpecies
            ParticleSpecies object representing the converted particle.

        """
        ## Convert to correct enum for particle statistics
        particleType = None
        if particle.statistics == "Boson":
            particleType = self.module.EParticleType.BOSON
        elif particle.statistics == "Fermion":
            particleType = self.module.EParticleType.FERMION

        if callable(particle.msqVacuum):
            msqVacuum = particle.msqVacuum(fields)
        else:
            msqVacuum = particle.msqVacuum

        ## Hack vacuum masses are ignored
        return self.module.ParticleSpecies(
            particle.name,
            particleType,
            particle.inEquilibrium,
            msqVacuum / T**2.0,
            particle.msqThermal(T) / T**2.0,
            particle.ultrarelativistic,
        )

    def calculateCollisionIntegrals(self, bVerbose: bool = False) -> None:
        """
        Calculates the collision integrals.

        Args:
            bVerbose (bool, optional):
            If True, prints verbose output. Defaults to False.
        """
        ## Make sure this is >= 0.
        # The C++ code requires uint so pybind11 will throw TypeError otherwise
        basisSize = WallGo.config.getint("PolynomialGrid", "momentumGridSize")
        self.manager.calculateCollisionIntegrals(basisSize, bVerbose)

    def setOutputDirectory(self, outputDirectory: str) -> None:
        """
        Sets the output directory for the collision integrals.

        Args:
            outputDirectory (str): The output directory to set.

        Returns:
            None
        """
        self.outputDirectory = outputDirectory
        if self.module is not None:
            self.manager.setOutputDirectory(str(self.outputDirectory))
        else:
            pass
    
    def setMatrixElementFile(self, matrixElementFile: str) -> None:
        """
        Sets the matrix element file for the collision integrals.

        Args:
            matrixElementFile (str): The matrix element file to set.

        Returns:
            None
        """
        self.matrixElementFile = matrixElementFile
        if self.module is not None:
            self.manager.setMatrixElementFile(str(self.matrixElementFile))
        else:
            pass

    def addCoupling(self, coupling: float) -> None:
        """
        Adds a coupling to the collision module.

        Args:
            coupling (float): The coupling to add.

        Returns:
            None
        """
        if self.generateCollisionIntegrals:
            self._assertLoaded()
            self.manager.addCoupling(coupling)
        else:
            pass

    def configureIntegration(self) -> None:
        """
        Configures the integration.

        Args:
            integrationOptions (CollisionModule.IntegrationOptions): The integration options to set.

        Returns:
            None
        """
        if self.generateCollisionIntegrals:
            self._assertLoaded()
            integrationOptions = self.module.IntegrationOptions()

            integrationOptions.bVerbose = WallGo.config.getboolean("Integration", "verbose")
            integrationOptions.maxTries = WallGo.config.getint("Integration", "maxTries")
            integrationOptions.relativeErrorGoal = WallGo.config.getfloat("Integration", "relativeErrorGoal")
            integrationOptions.absoluteErrorGoal = WallGo.config.getfloat("Integration", "absoluteErrorGoal")

            self.manager.configureIntegration(integrationOptions)
        else:
            pass<|MERGE_RESOLUTION|>--- conflicted
+++ resolved
@@ -5,17 +5,8 @@
 from types import ModuleType
 
 # TODO here only need the current config instead of whole wallgo package
-<<<<<<< HEAD
-import WallGo  ## Whole package, in particular we get WallGo.initialize()
-from WallGo import GenericModel
-from WallGo import Particle
-from WallGo import Fields
-
-# from .Particle import Particle
-=======
 import WallGo ## Whole package, in particular we get WallGo.initialize()
 from WallGo import Fields, GenericModel, Particle
->>>>>>> b99826df
 
 
 class Collision:
