--- conflicted
+++ resolved
@@ -153,14 +153,9 @@
             eLowT = wLowT - pLowT
             return vp**2*(eHighT-eLowT) - (pHighT-pLowT)*(eLowT+pHighT)/(eHighT+pLowT)
 
-<<<<<<< HEAD
-        Tmax = minimize_scalar(tmFromvpsq,bounds=[self.Tnucl,self.TMaxLowT],method='Bounded').x
-        Tm = root_scalar(tmFromvpsq,bracket =[self.Tnucl, Tmax], method='brentq', xtol=self.atol, rtol=self.rtol).root
-        vpvm,vpovm = self.vpvmAndvpovm(Tp, Tm)
-=======
         Tmax = minimize_scalar(
             tmFromvpsq,
-            bounds=[self.Tnucl, self.TmaxGuess],
+            bounds=[self.Tnucl, self.TMaxLowT],
             method='Bounded'
         ).x
         Tm = root_scalar(
@@ -171,7 +166,6 @@
             rtol=self.rtol
         ).root
         vpvm, vpovm = self.vpvmAndvpovm(Tp, Tm)
->>>>>>> 78830ae1
         vm = np.sqrt(vpvm/vpovm)
         return (vp, vm, Tp, Tm)
 
