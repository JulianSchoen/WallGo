from dataclasses import dataclass
import numpy as np
import numpy.typing as npt
from typing import Tuple
from scipy.optimize import root_scalar, root, minimize_scalar
from scipy.integrate import solve_ivp
from .HydroTemplateModel import HydroTemplateModel
from .Thermodynamics import ThermodynamicsExtrapolate
from .helpers import gammaSq, boostVelocity
from .WallGoTypes import HydroResults
from .WallGoExceptions import WallGoError

class Hydro:
    """
    Class for solving the hydrodynamic equations of the plasma,
    at distances far enough from the wall such that the wall can be treated as infinitesimally thin.

    NOTE: We use the conventions that the velocities are always positive, even in the wall frame (vp and vm).
    These conventions are consistent with the literature, e.g. with arxiv:1004.4187.
    These conventions differ from the conventions used in the EOM and Boltzmann part of the code.
    The conversion is made in findHydroBoundaries.
    """

    def __init__(self, thermodynamics, rtol=1e-6, atol=1e-6):
        """Initialisation

        Parameters
        ----------
        thermodynamics : class
        rtol :
        atol:

        Returns
        -------
        cls: Hydro
            An object of the Hydro class.

        """

        self.thermodynamics = thermodynamics
        self.Tnucl = thermodynamics.Tnucl
        
        self.TMaxHighT = thermodynamics.freeEnergyHigh.maxPossibleTemperature
        self.TMinHighT = thermodynamics.freeEnergyHigh.minPossibleTemperature
        self.TMaxLowT = thermodynamics.freeEnergyLow.maxPossibleTemperature
        self.TMinLowT = thermodynamics.freeEnergyLow.minPossibleTemperature

        # HACK these factors 10 and 100 are somewhat arbitrary. It should be possible to adjust these.
        self.TMaxHydro = 10.*self.Tnucl
        self.TMinHydro = self.Tnucl/100

        self.thermodynamicsExtrapolate = ThermodynamicsExtrapolate(thermodynamics)
        
        self.rtol, self.atol = rtol, atol

        self.template = HydroTemplateModel(
            thermodynamics, rtol=rtol, atol=atol
        )
<<<<<<< HEAD
=======

        self.vMin = self.template.vMin #we can not compute vMin without knowing vMax, but we need vMin to find vMax, so we use an initial guess for vMin

        if self.vJ == 1:
            self.vMax = self.fastestDeflag() # Maximum velocity with Tm that respects the temperature bounds
        else :
            self.vMax = self.vJ
>>>>>>> ee2fe45b

        try:
            self.vJ = self.findJouguetVelocity()
        except:
            self.vJ = self.template.vJ

        self.dv = 1e-3 #JvdV: this is not a good name - it is supposed to be the smallest velocity that we allow
        self.vMin = max(self.dv, self.minVelocity()) # Minimum velocity that allows a shock with the given nucleation temperature 


    def findJouguetVelocity(self) -> float:
        r"""
        Finds the Jouguet velocity for a thermal effective potential, defined by thermodynamics, and at the model's nucleation temperature,
        using that the derivative of :math:`v_+` with respect to :math:`T_-` is zero at the Jouguet velocity.

        Returns
        -------
        vJ: double
            The value of the Jouguet velocity for this model.

        """
        pHighT = self.thermodynamicsExtrapolate.pHighT(self.Tnucl)
        eHighT = self.thermodynamicsExtrapolate.eHighT(self.Tnucl)

        def vpDerivNum(tm):  # The numerator of the derivative of v+^2
            pLowT = self.thermodynamicsExtrapolate.pLowT(tm)
            eLowT = self.thermodynamicsExtrapolate.eLowT(tm)
            num1 = pHighT - pLowT  # First factor in the numerator of v+^2
            num2 = pHighT + eLowT
            den1 = eHighT - eLowT  # First factor in the denominator of v+^2
            den2 = eHighT + pLowT
            dnum1 = - self.thermodynamicsExtrapolate.dpLowT(tm) # T-derivative of first factor wrt tm
            dnum2 = self.thermodynamicsExtrapolate.deLowT(tm)
            dden1 = - dnum2  # T-derivative of second factor wrt tm
            dden2 = - dnum1
            return (
                dnum1*num2*den1*den2
                + num1*dnum2*den1*den2
                - num1*num2*dden1*den2
                - num1*num2*den1*dden2
            )

        # For detonations, Tm has a lower bound of Tn, but no upper bound.
        # We increase Tmax until we find a value that brackets our root.

        # LN: I guess we need to ensure that Tmax does not start from a too large value though
        Tmin = self.Tnucl
        Tmax = 2 * self.Tnucl  #HACK (factor 2 is some arbitrary number larger than 1)

        bracket1, bracket2 = vpDerivNum(Tmin), vpDerivNum(Tmax)

        tmSol = None
        if bracket1*bracket2 <= 0:
            # If Tmin and Tmax bracket our root, use the 'brentq' method.
            rootResult = root_scalar(
                vpDerivNum,
                bracket=[self.Tnucl, Tmax],
                method='brentq',
                xtol=self.atol,
                rtol=self.rtol,
            )
        else:
            # If we cannot bracket the root, use the 'secant' method instead.
            # This may call thermodynamics outside of its interpolation range?
            rootResult = root_scalar(
                vpDerivNum,
                method='secant',
                x0=self.Tnucl,
                x1=Tmax,
                xtol=self.atol,
                rtol=self.rtol,
            )

        if rootResult.converged:
            tmSol = rootResult.root
        else:
            raise WallGoError(rootResult.flag, rootResult)

        vp = np.sqrt((pHighT - self.thermodynamicsExtrapolate.pLowT(tmSol))*(pHighT + self.thermodynamicsExtrapolate.eLowT(tmSol))/(eHighT - self.thermodynamicsExtrapolate.eLowT(tmSol))/(eHighT + self.thermodynamicsExtrapolate.pLowT(tmSol)))
        return vp


    def fastestDeflag(self) -> float: 
        r"""
        Finds the largest wall velocity for which the temperature of the plasma is within the allowed regime,
        by finding the velocity for which Tm = TMaxLowT or Tp = TMaxHighT. 
        Returns the Jouguet velocity if no solution can be found.

        Returns
        -------
        vmax: double
            The value of the fastest deflagration/hybrid solution for this model

        """
        def TpTm(vw):
            _, _, Tp, Tm = self.findMatching(vw)
            return [Tp,Tm]
        
<<<<<<< HEAD
        if TpTm(self.vJ)[1] < self.TMaxLowT and TpTm(self.vJ)[0]< self.TMaxHighT:
            return self.vJ
        else:
            TmMax = lambda vw: TpTm(vw)[1] - self.TMaxLowT

            try:
                vmax1 = root_scalar(
                    TmMax,
                    bracket=[self.dv, self.vJ],
                    method='brentq',
                    xtol=self.atol,
                    rtol=self.rtol,
                ).root
=======
        try:
            vwguess = root_scalar(
                    templatematching,
                    bracket = [0.001, self.template.vJ], 
                    x1 = 0.001, # there might be multiple roots and we want to find the smallest one
                    method='brentq',
                    xtol=self.atol,
                    rtol=self.rtol,
                    ).root
        except:
            vwguess = 1

        print(f"{vwguess=}")

        vmaxtry = 0.98*vwguess #HACK -- but we expect vmaxtry to be really close to vwguess, so it is unlikely that this will not work
        
        try:
            _,_,_,Tm = self.findMatching(vmaxtry, vmaxtry)
            if Tm > self.TMaxLowT:
                vmaxtry = 0.01
        except:
            vmaxtry = 0.01

        # Tm is not always monotonous in vw, so we need to approach vmax from below
        while vmaxtry < 1:
            try:
                _,_,_,Tm = self.findMatching(vmaxtry, vmaxtry)
                if Tm < self.TMaxLowT:
                    vmaxtry += 0.005
                else:
                    break
>>>>>>> ee2fe45b
            except:
                vmax1 = self.vJ
            
            TpMax = lambda vw: TpTm(vw)[0] - self.TMaxHighT
            try:
                vmax2 = root_scalar(
                    TpMax,
                    bracket=[self.dv, self.vJ],
                    method='brentq',
                    xtol=self.atol,
                    rtol=self.rtol,
                ).root
            except:
                vmax2 = self.vJ

            return min(vmax1,vmax2) 
            

    def vpvmAndvpovm(self, Tp, Tm) -> Tuple[float, float]:
        r"""
        Finds :math:`v_+v_-` and :math:`v_+/v_-` as a function of :math:`T_+, T_-`, from the matching conditions.

        Parameters
        ----------
        Tp : double
            Plasma temperature right in front of the bubble wall
        Tm : double
            Plasma temperature right behind the bubble wall

        Returns
        -------
        vpvm, vpovm: double
            `v_+v_-` and :math:`v_+/v_-`
        """

        pHighT, pLowT = self.thermodynamicsExtrapolate.pHighT(Tp), self.thermodynamicsExtrapolate.pLowT(Tm)
        eHighT, eLowT = self.thermodynamicsExtrapolate.eHighT(Tp), self.thermodynamicsExtrapolate.eLowT(Tm)
        vpvm = (pHighT-pLowT)/(eHighT-eLowT) if eHighT != eLowT else (pHighT-pLowT)*1e50
        vpovm = (eLowT+pHighT)/(eHighT+pLowT)
        return (vpvm, vpovm)

    def matchDeton(self, vw)-> Tuple[float, float, float, float]:
        r"""
        Solves the matching conditions for a detonation. In this case, :math:`v_w = v_+` and :math:`T_+ = T_n` and :math:`v_-,T_-` are found from the matching equations.

        Parameters
        ---------
        vw : double
            Wall velocity

        Returns
        -------
        vp,vm,Tp,Tm : double
            The value of the fluid velocities in the wall frame and the temperature right in front of the wall and right behind the wall.

        """
        vp = vw
        Tp = self.Tnucl
        pHighT, wHighT = self.thermodynamicsExtrapolate.pHighT(Tp), self.thermodynamicsExtrapolate.wHighT(Tp)
        eHighT = wHighT - pHighT

        def tmFromvpsq(tm):
            pLowT, wLowT = self.thermodynamicsExtrapolate.pLowT(tm), self.thermodynamicsExtrapolate.wLowT(tm)
            eLowT = wLowT - pLowT
            return vp**2*(eHighT-eLowT) - (pHighT-pLowT)*(eLowT+pHighT)/(eHighT+pLowT)

        minimizeResult = minimize_scalar(
            tmFromvpsq,
            bounds=[self.Tnucl, self.TMaxHydro],
            method='Bounded',
        )
        if minimizeResult.success:
            Tmax = minimizeResult.x
        else:
            raise WallGoError(minimizeResult.flag, minimizeResult)
        rootResult = root_scalar(
            tmFromvpsq,
            bracket=[self.Tnucl, Tmax],
            method='brentq',
            xtol=self.atol,
            rtol=self.rtol,
        )
        if rootResult.converged:
            Tm = rootResult.root
        else:
            raise WallGoError(rootResult.flag, rootResult)
        vpvm, vpovm = self.vpvmAndvpovm(Tp, Tm)
        vm = np.sqrt(vpvm/vpovm)
        return (vp, vm, Tp, Tm)

    def matchDeflagOrHyb(self, vw, vp=None) -> Tuple[float, float, float, float]:
        r"""
        Obtains the matching parameters :math:`v_+, v_-, T_+, T_-` for a deflagration or hybrid by solving the matching relations.

        Parameters
        ----------
        vw : double
            Wall velocity.
        vp : double or None, optional
            Plasma velocity in front of the wall :math:`v_-`. If None, vp is determined from conservation of
            entropy. Default is None.

        Returns
        -------
        vp,vm,Tp,Tm : double
            The value of the fluid velocities in the wall frame and the temperature right in front of the wall and right behind the wall.

        """

        vwMapping = None  #JvdV: Why is this called vwMapping?
        if vp is None:
            vwMapping = vw

        def matching(XpXm): #Matching relations at the wall interface
            Tpm = self.__inverseMappingT(XpXm)
            vmsq = min(vw**2,self.thermodynamicsExtrapolate.csqLowT(Tpm[1]))
            if vp is None:
                vpsq = (Tpm[1]**2-Tpm[0]**2*(1-vmsq))/Tpm[1]**2
            else:
                vpsq = vp**2
            vpvm, vpovm = self.vpvmAndvpovm(Tpm[0],Tpm[1])
            eq1 = vpvm*vpovm-vpsq
            eq2 = vpvm/vpovm-vmsq

            # We multiply the equations by c to make sure the solver
            # do not explore arbitrarly small or large values of Tm and Tp.
            c = (2**2+(Tpm[0]/Tpm0[0])**2+(Tpm[1]/Tpm0[1])**2)*(2**2+(Tpm0[0]/Tpm[0])**2+(Tpm0[1]/Tpm[1])**2)
            return (eq1*c, eq2*c)

        # Finds an initial guess for Tp and Tm using the template model and make sure it satisfies all
        # the relevant bounds.
        try:
            if vw > self.template.vMin:
                Tpm0 = self.template.matchDeflagOrHybInitial(min(vw,self.template.vJ), vp)
            else:
                Tpm0 = [self.Tnucl,0.99*self.Tnucl]
        except:
            Tpm0 = [ 1.1*self.Tnucl, self.Tnucl] #The temperature in front of the wall Tp will be above Tnucl, 
            #so we use 1.1 Tnucl as initial guess, unless that is above the maximum allowed temperature
        if (vwMapping is None) and (Tpm0[0] <= Tpm0[1]):
            Tpm0[0] = 1.01*Tpm0[1]
        if (vwMapping is not None) and (Tpm0[0] <= Tpm0[1] or Tpm0[0] > Tpm0[1]/np.sqrt(1-min(vw**2,self.thermodynamicsExtrapolate.csqLowT(Tpm0[1])))):
            Tpm0[0] = Tpm0[1]*(1+1/np.sqrt(1-min(vw**2,self.thermodynamicsExtrapolate.csqLowT(Tpm0[1]))))/2


        # We map Tm and Tp, which we assume to lie between TMinHydro and TMaxHydro,
        # to the interval (-inf,inf) which is used by the solver.
        sol = root(matching,self.__mappingT(Tpm0),method='hybr',options={'xtol':self.atol})
        self.success = sol.success or np.sum(sol.fun**2) < 1e-6 #If the error is small enough, we consider that root has converged even if it returns False.
        [Tp, Tm] = self.__inverseMappingT(sol.x)
          
        vmsq = min(vw**2, self.thermodynamicsExtrapolate.csqLowT(Tm))
        vm = np.sqrt(max(vmsq, 0))
        if vp is None:
            vp = np.sqrt((Tm**2-Tp**2*(1-vm**2)))/Tm

        return vp, vm, Tp, Tm


    def shockDE(self, v, xiAndT) -> Tuple[npt.ArrayLike, npt.ArrayLike]:
        r"""
        Hydrodynamic equations for the self-similar coordinate :math:`\xi = r/t` and the fluid temperature :math:`T` in terms of the fluid velocity :math:`v`

        Parameters
        ----------
        v : array
            Fluid velocities.
        xiAndT : array
            Values of the self-similar coordinate :math:`\xi = r/t` and the temperature :math:`T`

        Returns
        -------
        eq1, eq2 : array
            The expressions for :math:`\frac{\partial v}{\partial \xi}` and :math:`\frac{\partial v}{\partial T}`
        """
        xi, T = xiAndT
        eq1 = gammaSq(v) * (1. - v*xi)*(boostVelocity(xi,v)**2/self.thermodynamicsExtrapolate.csqHighT(T)-1.)*xi/2./v
        eq2 = self.thermodynamicsExtrapolate.wHighT(T)/self.thermodynamicsExtrapolate.dpHighT(T)*gammaSq(v)*boostVelocity(xi,v)
        return [eq1,eq2]

    def solveHydroShock(self, vw, vp, Tp) -> float:
        r"""
        Solves the hydrodynamic equations in the shock for a given wall velocity :math:`v_w` and matching parameters :math:`v_+,T_+`
        and returns the corresponding nucleation temperature :math:`T_n`, which is the temperature of the plasma in front of the shock.

        Parameters
        ----------
        vw : double
            Wall velocity
        vp : double
            Value of the fluid velocity in the wall frame, right in front of the bubble
        Tp : double
            Value of the fluid temperature right in front of the bubble

        Returns
        -------
        Tn : double
            Nucleation temperature

        """

        def shock(v, xiAndT):
            xi, T = xiAndT
            return boostVelocity(xi,v)*xi - self.thermodynamicsExtrapolate.csqHighT(T)
        shock.terminal = True
        xi0T0 = [vw,Tp]
        vpcent = boostVelocity(vw,vp)
        if shock(vpcent,xi0T0) > 0:
            vm_sh = vpcent
            xi_sh = vw
            Tm_sh = Tp
        elif vw == vp:
            vm_sh = 0
            xi_sh = self.thermodynamicsExtrapolate.csqHighT(Tp)**0.5
            Tm_sh = Tp
        else:
            solshock = solve_ivp(self.shockDE, [vpcent,1e-8], xi0T0, events=shock, rtol=self.rtol, atol=0) #solve differential equation all the way from v = v+ to v = 0
            vm_sh = solshock.t[-1]
            xi_sh, Tm_sh = solshock.y[:,-1]

        def TiiShock(tn):  #continuity of Tii
            return (
                self.thermodynamicsExtrapolate.wHighT(tn)*xi_sh/(1-xi_sh**2)
                - self.thermodynamicsExtrapolate.wHighT(Tm_sh)*boostVelocity(xi_sh, vm_sh)*gammaSq(boostVelocity(xi_sh, vm_sh))
            )
        Tmin, Tmax = self.Tnucl/2,Tm_sh #HACK why Tnucl/2? 
        bracket1, bracket2 = TiiShock(Tmin), TiiShock(Tmax)
        while bracket1*bracket2 > 0 and Tmin > self.TMinHydro:
            Tmax = Tmin
            bracket2 = bracket1
            Tmin = max(Tmin/1.5, self.TMinHydro)
            bracket1 = TiiShock(Tmin)

        if bracket1*bracket2 <= 0:
            # If Tmin and Tmax bracket our root, use the 'brentq' method.
            TnRootResult = root_scalar(
                TiiShock,
                bracket=[Tmin, Tmax],  
                method='brentq',
                xtol=self.atol,
                rtol=self.rtol,
            )
        else:
            # If we cannot bracket the root, use the 'secant' method instead.
            TnRootResult = root_scalar(
                TiiShock,
                method='secant',
                x0=self.Tnucl,
                x1=Tm_sh,
                xtol=self.atol,
                rtol=self.rtol,
            )

        if not TnRootResult.converged:
            raise WallGoError(TnRootResult.flag, TnRootResult)
        return TnRootResult.root

    def strongestShock(self, vw) -> float:
        r"""
        Finds the smallest nucleation temperature possible for a given wall velocity vw.
        The strongest shock is found by finding the value of Tp for which vp = 0 and Tm is TMinHydro (very small).
        The correspdoning nucleation temperature is obtained from solveHydroShock at this value of Tp and vp=0.

        Parameters
        ----------
        vw: double
            Value of the wall velocity.

        Returns
        -------
        Tn: double
            The nucleation temperature corresponding to the strongest shock.

        """
        matchingStrongest = lambda Tp: self.thermodynamicsExtrapolate.pHighT(Tp) - self.thermodynamicsExtrapolate.pLowT(self.TMinHydro)
    
        try:
            TpStrongestRootResult = root_scalar(
                matchingStrongest,
                bracket=[self.TMinHydro, self.TMaxHydro],
                rtol=self.rtol,
                xtol=self.atol,
            )
            if not TpStrongestRootResult.converged:
                raise WallGoError(
                    TpStrongestRootResult.flag, TpStrongestRootResult,
                )
            Tpstrongest = TpStrongestRootResult.root
            return self.solveHydroShock(vw, 0, Tpstrongest)
        except:
            return 0

    def minVelocity(self) -> float:
        r"""
        Finds the smallest velocity for which a deflagration/hybrid is possible for the given nucleation temperature.
        Returns 0 if no solution can be found.
        
        Returns
        -------
        vMin: double
            The smallest velocity that allows for a deflagration/hybrid.

        """
        strongestshockTn = lambda vw: self.strongestShock(vw) - self.Tnucl
        try:
            vMinRootResult = root_scalar(
                strongestshockTn,
                bracket=(self.dv, self.vJ),
                rtol=self.rtol,
                xtol=self.atol,
            )
            if not vMinRootResult.converged:
                raise WallGoError(vMinRootResult.flag, vMinRootResult)
            return vMinRootResult.root
        except:
            return self.dv

    def findMatching(self, vwTry) -> Tuple[float, float, float, float]:
        r"""
        Finds the matching parameters :math:`v_+, v_-, T_+, T_-` as a function
        of the wall velocity and for the nucleation temperature of the model.
        For detonations, these follow directly from :func:`matchDeton`,
        for deflagrations and hybrids, the code varies :math:`v_+` until the
        temperature in front of the shock equals the nucleation temperature

        Parameters
        ----------
        vwTry : double
            The value of the wall velocity

        Returns
        -------
        vp,vm,Tp,Tm : double
            The value of the fluid velocities in the wall frame and the
            temperature right in front of the wall and right behind the wall.

        """

        if vwTry > self.vJ:  # Detonation
            vp, vm, Tp, Tm = self.matchDeton(vwTry)

        else:  # Hybrid or deflagration
            # Loop over v+ until the temperature in front of the shock matches
            # the nucleation temperature. 

            vpmin = self.dv
            vpmax = min(vwTry, self.thermodynamicsExtrapolate.csqHighT(self.Tnucl) / vwTry)

            def func(vpTry):
                # HACK! This function needs renaming
                _, _, Tp, _ = self.matchDeflagOrHyb(vwTry, vpTry)
                return self.solveHydroShock(vwTry, vpTry, Tp) - self.Tnucl

            fmin, fmax = func(vpmin), func(vpmax)

            vpguess, _, _, _ = self.template.findMatching(vwTry)

            if fmin * fmax <= 0:
                sol = root_scalar(
                    func,
                    bracket=[vpmin, vpmax],
                    x0=vpguess,
                    xtol=self.atol,
                    rtol=self.rtol,
                )
            else:
                extremum = minimize_scalar(
                    lambda x: np.sign(fmax)*func(x),
                    bounds=[vpmin, vpmax],
                    method='Bounded',
                )
                if extremum.fun > 0:
                    return self.template.findMatching(vwTry)
                sol = root_scalar(
                    func,
                    bracket=[vpmin, extremum.x],
                    x0=vpguess,
                    xtol=self.atol,
                    rtol=self.rtol,
                )
            vp, vm, Tp, Tm = self.matchDeflagOrHyb(vwTry, sol.root)

#            if self.vpvmAndvpovm(Tp,Tm)[0] < 0:
#                return None, None, None, None

        return (vp, vm, Tp, Tm)


    def findHydroBoundaries(self, vwTry) -> Tuple[float, float, float, float, float]:
        r"""
        Finds the relevant boundary conditions (:math:`c_1,c_2,T_+,T_-` and the fluid velocity in right in front of the wall) for the scalar and plasma equations of motion for a given wall velocity and the model's nucletion temperature.

        NOTE: the sign of :math:`c_1` is chosen to match the convention for the fluid velocity used in EOM and
        Hydro. In those conventions, math:`v_+` would be negative, and therefore :math:`c_1` has to be negative as well.

        Parameters
        ----------
        vwTry : double
            The value of the wall velocity

        Returns
        -------
        c1,c2,Tp,Tm,vMid : double
            The boundary conditions for the scalar field and plasma equation of motion

        """
        if vwTry < self.vMin:
            print('This wall velocity is too small for the chosen nucleation temperature. findHydroBoundaries will return zero.')
            return (0,0,0,0,0)

        vp,vm,Tp,Tm = self.findMatching(vwTry)
        if vp is None:
            # not sure what is going on here
            #return (vp,vm,Tp,Tm,boostVelocity(vwTry,vp))
            return (vp,vm,Tp,Tm,None)
        wHighT = self.thermodynamicsExtrapolate.wHighT(Tp)
        c1 = -wHighT*gammaSq(vp)*vp
        c2 = self.thermodynamicsExtrapolate.pHighT(Tp)+wHighT*gammaSq(vp)*vp**2
        vMid = -0.5*(vm+vp)  # minus sign for convention change
        return (c1, c2, Tp, Tm, vMid)


    def findvwLTE(self) -> float:
        r"""
        Returns the wall velocity in local thermal equilibrium for the model's nucleation temperature.
        The wall velocity is determined by solving the matching condition :math:`T_+ \gamma_+= T_-\gamma_-`.
        For small wall velocity :math:`T_+ \gamma_+> T_-\gamma_-`, and -- if a solution exists -- :math:`T_+ \gamma_+< T_-\gamma_-` for large wall velocity.
        If the phase transition is too weak for a solution to exist, returns 0. If it is too strong, returns 1.
        The solution is always a deflagration or hybrid.

        Parameters
        ----------

        Returns
        -------
        vwLTE
            The value of the wall velocity for this model in local thermal equilibrium.
        """

        def func(vw):  # Function given to the root finder. # LN: yea but please use descriptive names
            vp, vm, Tp, Tm = self.matchDeflagOrHyb(vw)
            Tntry = self.solveHydroShock(vw, vp, Tp)
            return Tntry - self.Tnucl

        def shock(vw):  # Equation to find the position of the shock front. If shock(vw) < 0, the front is ahead of vw.
            vp, vm, Tp, Tm = self.matchDeflagOrHyb(vw)
            return vp*vw-self.thermodynamicsExtrapolate.csqHighT(Tp)

        self.success = True
        vmin = self.vMin
        vmax = self.vJ

        if shock(vmax) > 0:  # Finds the maximum vw such that the shock front is ahead of the wall.
            try:
                vmax = root_scalar(
                    shock,
                    bracket=[self.thermodynamicsExtrapolate.csqHighT(self.Tnucl)**0.5, self.vJ],
                    xtol=self.atol,
                    rtol=self.rtol,
                ).root
                vmax = vmax - 1e-6  # HACK! why?
            except:
                return 1  # No shock can be found, e.g. when the PT is too strong -- is there a risk here of returning 1 when it should be 0?

        fmax = func(vmax)
        if fmax > 0 or not self.success:  # There is no deflagration or hybrid solution, we return 1.
              return 1

        fmin = func(vmin)
        if fmin < 0:  # vw is smaller than vmin, we return 0.
            return 0
        else:
            sol = root_scalar(
                func,
                bracket=(vmin, vmax),
                xtol=self.atol,
                rtol=self.rtol,
            )
            return sol.root

    def __mappingT(self, TpTm):
        """
        Maps the variables Tp and Tm, which are constrained to TMinHydro < Tm,Tp < TMaxHydro to the interval (-inf,inf) to allow root finding algorithms 
        to explore different values of (Tp,Tm), without going outside of the bounds above.

        Parameters
        ----------
        TpTm : array_like, shape (2,)
            List containing Tp and Tm.
        """

        Tp,Tm = TpTm
        Xm = np.tan(np.pi/(self.TMaxHydro-self.TMinHydro)*(Tm-(self.TMaxHydro+self.TMinHydro)/2))   #Maps Tm =TminGuess to -inf and Tm = TmaxGuess to inf 
        Xp = np.tan(np.pi/(self.TMaxHydro-self.TMinHydro)*(Tp-(self.TMaxHydro+self.TMinHydro)/2)) #Maps Tp=TminGuess to -inf and Tp =TmaxGuess to +inf
        return [Xp,Xm]

    def __inverseMappingT(self, XpXm):
        """
        Inverse of __mappingT.
        """

        Xp,Xm = XpXm
        Tp = np.arctan(Xp)*(self.TMaxHydro-self.TMinHydro)/np.pi+ (self.TMaxHydro+ self.TMinHydro)/2
        Tm = np.arctan(Xm)*(self.TMaxHydro-self.TMinHydro)/np.pi+ (self.TMaxHydro+ self.TMinHydro)/2
        return [Tp,Tm]
    <|MERGE_RESOLUTION|>--- conflicted
+++ resolved
@@ -56,16 +56,6 @@
         self.template = HydroTemplateModel(
             thermodynamics, rtol=rtol, atol=atol
         )
-<<<<<<< HEAD
-=======
-
-        self.vMin = self.template.vMin #we can not compute vMin without knowing vMax, but we need vMin to find vMax, so we use an initial guess for vMin
-
-        if self.vJ == 1:
-            self.vMax = self.fastestDeflag() # Maximum velocity with Tm that respects the temperature bounds
-        else :
-            self.vMax = self.vJ
->>>>>>> ee2fe45b
 
         try:
             self.vJ = self.findJouguetVelocity()
@@ -164,7 +154,6 @@
             _, _, Tp, Tm = self.findMatching(vw)
             return [Tp,Tm]
         
-<<<<<<< HEAD
         if TpTm(self.vJ)[1] < self.TMaxLowT and TpTm(self.vJ)[0]< self.TMaxHighT:
             return self.vJ
         else:
@@ -178,39 +167,7 @@
                     xtol=self.atol,
                     rtol=self.rtol,
                 ).root
-=======
-        try:
-            vwguess = root_scalar(
-                    templatematching,
-                    bracket = [0.001, self.template.vJ], 
-                    x1 = 0.001, # there might be multiple roots and we want to find the smallest one
-                    method='brentq',
-                    xtol=self.atol,
-                    rtol=self.rtol,
-                    ).root
-        except:
-            vwguess = 1
-
-        print(f"{vwguess=}")
-
-        vmaxtry = 0.98*vwguess #HACK -- but we expect vmaxtry to be really close to vwguess, so it is unlikely that this will not work
-        
-        try:
-            _,_,_,Tm = self.findMatching(vmaxtry, vmaxtry)
-            if Tm > self.TMaxLowT:
-                vmaxtry = 0.01
-        except:
-            vmaxtry = 0.01
-
-        # Tm is not always monotonous in vw, so we need to approach vmax from below
-        while vmaxtry < 1:
-            try:
-                _,_,_,Tm = self.findMatching(vmaxtry, vmaxtry)
-                if Tm < self.TMaxLowT:
-                    vmaxtry += 0.005
-                else:
-                    break
->>>>>>> ee2fe45b
+
             except:
                 vmax1 = self.vJ
             
