import numpy as np
import h5py  # read/write hdf5 structured binary data file format
from .Grid import Grid
from .Polynomial import Polynomial


class BoltzmannBackground:
    def __init__(
        self,
        vw,
        velocityProfile,
        fieldProfile,
        temperatureProfile,
        polynomialBasis="Cardinal",
    ):
        self.vw = vw
        self.velocityProfile = velocityProfile
        self.fieldProfile = fieldProfile
        self.temperatureProfile = temperatureProfile
        self.polynomialBasis = polynomialBasis


class BoltzmannSolver:
    """
    Class for solving Boltzmann equations for small deviations from equilibrium.
    """

    def __init__(
        self,
        grid,
        background,
        particle,
        basisM="Cardinal",
        basisN="Chebyshev",
    ):
        """
        Initialsation of BoltzmannSolver

        Parameters
        ----------
        grid : Grid
            An object of the Grid class.
        background : Background
            An object of the Background class.
        mode : Mode
            An object of the Mode class.

        Returns
        -------
        cls : BoltzmannSolver
            An object of the BoltzmannSolver class.
        """
        self.grid = grid
        self.background = background
        self.particle = particle
        BoltzmannSolver.__checkBasis(basisM)
        BoltzmannSolver.__checkBasis(basisN)
        self.basisM = basisM
        self.basisN = basisN
        self.poly = Polynomial(self.grid)
        print("NOTE: missing boost between frames")

    def getDeltas(self, deltaF=None):
        """
        Computes Deltas necessary for solving the Higgs equation of motion.

        These are defined in equation (20) of [LC22]_.

        Parameters
        ----------

        Returns
        -------
        Deltas : array_like
            Defined in equation (20) of [LC22]_. A list of 4 arrays, each of
            which is of size :py:data:`len(z)`.
        """
        # checking if result pre-computed
        if deltaF is None:
            deltaF = self.solveBoltzmannEquations()

        # dict to store results
        Deltas = {"00": 0, "02": 0, "20": 0, "11": 0}

        # coordinates
        chi, rz, rp = self.grid.getCompactCoordinates() # compact
        xi, pz, pp = self.grid.getCoordinates() # non-compact
        xi = xi[:, np.newaxis, np.newaxis]
        pz = pz[np.newaxis, :, np.newaxis]
        pp = pp[np.newaxis, np.newaxis, :]

        # background
        vFixed = self.background.velocityProfile[0]
        T0 = self.background.temperatureProfile[0]

        # fluctuation mode
        msq = self.particle.msqVacuum(self.background.fieldProfile)
        msq = msq[:, np.newaxis, np.newaxis]
        E = np.sqrt(msq + pz**2 + pp**2)

        # dot products with fixed plasma profile velocity
        gammaPlasma = 1 / np.sqrt(1 - vFixed**2)
        EPlasma = gammaPlasma * (E - vFixed * pz)
        PPlasma = gammaPlasma * (pz - vFixed * E)

        # weights for Gauss-Lobatto quadrature (endpoints plus extrema)
        weightsPz = np.pi / self.grid.N * np.sin(np.pi / self.grid.N * np.arange(1, self.grid.N))
        weightsPz /= np.sqrt(1 - rz**2)
        # note, we drop the point at rp=-1, to avoid an apparent divergence.
        # should think further about this another day.
        weightsPp = np.pi / (self.grid.N - 1) * np.sin(np.pi / (self.grid.N - 1) * np.arange(1, self.grid.N - 1))
        weightsPp /= np.sqrt(1 - rp[1:]**2)
        weights = weightsPz[:, np.newaxis] * weightsPp[np.newaxis, :]
        # measure, including Jacobian from coordinate compactification
        measurePz = (2 * T0) / (1 - rz**2)
        measurePp = T0**2 / (1 - rp[1:]) * np.log(2 / (1 - rp[1:]))
        measurePzPp = 1 / (2 * np.pi)**2 * measurePz[:, np.newaxis] * measurePp[np.newaxis, :]

        # evaluating integrals with Gaussian quadrature
        Deltas["00"] = np.einsum("jk, ijk -> i", measurePzPp * weights, deltaF[:, :, 1:] / E[:, :, 1:], optimize=True)
        Deltas["11"] = np.einsum("jk, ijk -> i", measurePzPp * weights, EPlasma[:, :, 1:] * PPlasma[:, :, 1:] * deltaF[:, :, 1:] / E[:, :, 1:], optimize=True)
        Deltas["20"] = np.einsum("jk, ijk -> i", measurePzPp * weights, EPlasma[:, :, 1:]**2 * deltaF[:, :, 1:] / E[:, :, 1:], optimize=True)
        Deltas["02"] = np.einsum("jk, ijk -> i", measurePzPp * weights, PPlasma[:, :, 1:]**2 * deltaF[:, :, 1:] / E[:, :, 1:], optimize=True)

        # returning results
        return Deltas

    def solveBoltzmannEquations(self):
        r"""
        Solves Boltzmann equation for :math:`\delta f`, equation (32) of [LC22].

        Equations are of the form

        .. math::
            \mathcal{O}_{ijk,abc} \delta f_{abc} = \mathcal{S}_{ijk},

        where letters from the middle of the alphabet denote points on the
        coordinate lattice :math:`\{\xi_i,p_{z,j},p_{\Vert,k}\}`, and letters from the
        beginning of the alphabet denote elements of the basis of spectral
        functions :math:`\{\bar{T}_a, \bar{T}_b, \tilde{T}_c\}`.

        Parameters
        ----------

        Returns
        -------
        delta_f : array_like
            The deviation from equilibrium, a rank 6 array, with shape
            :py:data:`(len(z), len(pz), len(pp), len(z), len(pz), len(pp))`.

        References
        ----------
        .. [LC22] B. Laurent and J. M. Cline, First principles determination
            of bubble wall velocity, Phys. Rev. D 106 (2022) no.2, 023501
            doi:10.1103/PhysRevD.106.023501
        """
        # contructing the various terms in the Boltzmann equation
        operator, source = self.buildLinearEquations()

        # solving the linear system: operator.deltaF = source
        deltaF = np.linalg.solve(operator, source)

        # returning result
        deltaFShape = (self.grid.M - 1, self.grid.N - 1, self.grid.N - 1)
        return np.reshape(deltaF, deltaFShape, order="F")


    def buildLinearEquations(self):
        """
        Constructs matrix and source for Boltzmann equation.

        Note, we make extensive use of numpy's broadcasting rules.
        """
<<<<<<< HEAD
        derivChi = self.poly.deriv(self.basisM, "z")
        derivRz = self.poly.deriv(self.basisN, "pz")
=======
        # polynomial tool
        poly = Polynomial(self.grid)
        if self.basisM == "Cardinal":  ##### temporary hack
            derivChi = poly.cardinalDeriv("z")
        else:
            derivChi = poly.chebyshevDeriv("z")
        if self.basisN == "Cardinal":  ##### temporary hack
            derivPz = poly.cardinalDeriv("pz")
        else:
            derivPz = poly.chebyshevDeriv("pz")
        derivXi = derivChi
        derivRz = derivPz
>>>>>>> dee4a2c7

        # coordinates
        xi, pz, pp = self.grid.getCoordinates()  # non-compact
        xi = xi[:, np.newaxis, np.newaxis]
        pz = pz[np.newaxis, :, np.newaxis]
        pp = pp[np.newaxis, np.newaxis, :]

        # intertwiner matrices
<<<<<<< HEAD
        TChiMat = self.poly.matrix(self.basisM, "z")
        TRzMat = self.poly.matrix(self.basisN, "pz")
        TRpMat = self.poly.matrix(self.basisN, "pp")
=======
        if self.basisM == "Cardinal":  ##### temporary hack
            TChiMat = poly.cardinalMatrix("z")
        else:
            TChiMat = poly.chebyshevMatrix("z")
        if self.basisN == "Cardinal":  ##### temporary hack
            TRzMat = poly.cardinalMatrix("pz")
        else:
            TRzMat = poly.chebyshevMatrix("pz")
        # TChiMat = poly.intertwiner("Coordinate", self.basisM)
        # TRzMat = poly.intertwiner("Coordinate", self.basisN)
        TRpMat = TRzMat
        DTChiMat = np.dot(derivChi, TChiMat)
        DTRzMat = np.dot(derivRz, TRzMat)
>>>>>>> dee4a2c7

        # background profiles
        T = self.background.temperatureProfile[:, np.newaxis, np.newaxis]
        field = self.background.fieldProfile[:, np.newaxis, np.newaxis]
        v = self.background.velocityProfile[:, np.newaxis, np.newaxis]
        vw = self.background.vw

        # fluctuation mode
        statistics = self.particle.statistics
        msq = self.particle.msqVacuum(field)
        E = np.sqrt(msq + pz**2 + pp**2)

        # dot products with wall velocity
        gammaWall = 1 / np.sqrt(1 - vw**2)
        EWall = gammaWall * (E - vw * pz)
        PWall = gammaWall * (pz - vw * E)

        # dot products with plasma profile velocity
        gammaPlasma = 1 / np.sqrt(1 - v**2)
        EPlasma = gammaPlasma * (E - v * pz)
        PPlasma = gammaPlasma * (pz - v * E)

        # dot product of velocities
        uwBaruPl = gammaWall * gammaPlasma * (vw - v)

        # spatial derivatives of profiles
<<<<<<< HEAD
        #dTdxi = np.einsum("ij,jbc->ibc", derivXi, T, optimize=True)
        #dvdxi = np.einsum("ij,jbc->ibc", derivXi, v, optimize=True)
        #dmsqdxi = np.einsum("ij,jbc->ibc", derivXi, msq, optimize=True)
        dTdChi = np.dot(derivChi, T[:, 0, 0])[:, np.newaxis, np.newaxis]
        dvdChi = np.dot(derivChi, v[:, 0, 0])[:, np.newaxis, np.newaxis]
        dmsqdChi = np.dot(derivChi, msq[:, 0, 0])[:, np.newaxis, np.newaxis]
=======
        # dTdxi = np.einsum("ij,jbc", derivXi, T, optimize=True)
        # dvdxi = np.einsum("ij,jbc", derivXi, v, optimize=True)
        # dmsqdxi = np.einsum("ij,jbc", derivXi, msq, optimize=True)
        dTdxi = np.dot(derivXi, T[:, 0, 0])[:, np.newaxis, np.newaxis]
        dvdxi = np.dot(derivXi, v[:, 0, 0])[:, np.newaxis, np.newaxis]
        dmsqdxi = np.dot(derivXi, msq[:, 0, 0])[:, np.newaxis, np.newaxis]
>>>>>>> dee4a2c7

        # derivatives of compactified coordinates
        dchidxi, drzdpz, drpdpp = self.grid.getCompactificationDerivatives()
        dchidxi = dchidxi[:, np.newaxis, np.newaxis]
        drzdpz = drzdpz[np.newaxis, :, np.newaxis]

        # equilibrium distribution, and its derivative
        fEq = 1 / (np.exp(EPlasma / T) - statistics * 1)
        dfEq = -np.exp(EPlasma / T) * fEq**2

        ##### source term #####
        source = (dfEq / T) * dchidxi * (
            PWall * PPlasma * gammaPlasma**2 * dvdChi
            + PWall * EPlasma * dTdChi / T
            + 1 / 2 * dmsqdChi * uwBaruPl
        )

        ##### liouville operator #####
        liouville = (
<<<<<<< HEAD
            dchidxi * PWall
                * derivChi[:, np.newaxis, np.newaxis, :, np.newaxis, np.newaxis]
                * TRzMat[np.newaxis, :, np.newaxis, np.newaxis, :, np.newaxis]
                * TRpMat[np.newaxis, np.newaxis, :, np.newaxis, np.newaxis, :]
            - dchidxi * drzdpz * gammaWall / 2 * dmsqdChi
                * TChiMat[:, np.newaxis, np.newaxis, :, np.newaxis, np.newaxis]
                * derivRz[np.newaxis, :, np.newaxis, np.newaxis, :, np.newaxis]
                * TRpMat[np.newaxis, np.newaxis, :, np.newaxis, np.newaxis, :]
=======
            dchidxi
            * PWall
            * DTChiMat[:, np.newaxis, np.newaxis, :, np.newaxis, np.newaxis]
            * TRzMat[np.newaxis, :, np.newaxis, np.newaxis, :, np.newaxis]
            * TRpMat[np.newaxis, np.newaxis, :, np.newaxis, np.newaxis, :]
            - dchidxi
            * drzdpz
            * gammaWall
            / 2
            * dmsqdxi
            * TChiMat[:, np.newaxis, np.newaxis, :, np.newaxis, np.newaxis]
            * DTRzMat[np.newaxis, :, np.newaxis, np.newaxis, :, np.newaxis]
            * TRpMat[np.newaxis, np.newaxis, :, np.newaxis, np.newaxis, :]
>>>>>>> dee4a2c7
        )

        ##### collision operator #####
        collisionFile = self.__collisionFilename()
        collisionArray, collisionBasis = BoltzmannSolver.readCollision(
            collisionFile,
            "top",
        )
        if self.basisN != collisionBasis and False:
            print("I am confused:", [self.basisN, collisionBasis])
            TInvRzMat = self.poly.intertwiner(collisionBasis, self.basisN)
            TInvRpMat = TInvRzMat
            collisionArray = np.einsum(
                "ac,bd,ijcd->ijab",
                TInvRzMat,
                TInvRpMat,
                collisionArray,
                optimize=True,
            )

        ##### total operator #####
        operator = (
            liouville
            + TChiMat[:, np.newaxis, np.newaxis, :, np.newaxis, np.newaxis]
            * collisionArray[np.newaxis, :, :, np.newaxis, :, :]
        )

        # reshaping indices
        N_new = (self.grid.M - 1) * (self.grid.N - 1) * (self.grid.N - 1)
        source = np.reshape(source, N_new)
        operator = np.reshape(operator, (N_new, N_new), order="F")

        # returning results
        return operator, source

    def readCollision(collisionFile, particle="top"):
        """
        Collision integrals, a rank 4 array, with shape
        :py:data:`(len(pz), len(pp), len(pz), len(pp))`.

        See equation (30) of [LC22]_.
        """
        try:
            with h5py.File(collisionFile, "r") as file:
                dataset = file[particle]
                collisionArray = np.array(dataset)
                collisionBasis = str(dataset.attrs["Basis"])
        except FileNotFoundError:
            print("BoltzmannSolver error: %s not found" % collisionFile)
            raise
        return collisionArray, collisionBasis

    def __collisionFilename(self):
        """
        A filename convention for collision integrals.
        """
<<<<<<< HEAD
        dir = "./data"
        suffix = "hdf5"
        filename = "%s/collisions_%s_%i.%s" % (
            dir, self.basisN, self.grid.N, suffix
        )
=======
        return "src/Collision/build/collisions_Chebyshev_20.hdf5"  ##### hack
        dir = "."
        suffix = "hdf5"
        filename = "%s/collision_%s_N_%i.%s" % (dir, self.basisN, self.grid.N, suffix)
>>>>>>> dee4a2c7
        return filename

    def __checkBasis(basis):
        """
        Check that basis is reckognised
        """
        bases = ["Cardinal", "Chebyshev"]
        assert basis in bases, "BoltzmannSolver error: unkown basis %s" % basis<|MERGE_RESOLUTION|>--- conflicted
+++ resolved
@@ -171,23 +171,9 @@
 
         Note, we make extensive use of numpy's broadcasting rules.
         """
-<<<<<<< HEAD
+        # derivative matrices
         derivChi = self.poly.deriv(self.basisM, "z")
         derivRz = self.poly.deriv(self.basisN, "pz")
-=======
-        # polynomial tool
-        poly = Polynomial(self.grid)
-        if self.basisM == "Cardinal":  ##### temporary hack
-            derivChi = poly.cardinalDeriv("z")
-        else:
-            derivChi = poly.chebyshevDeriv("z")
-        if self.basisN == "Cardinal":  ##### temporary hack
-            derivPz = poly.cardinalDeriv("pz")
-        else:
-            derivPz = poly.chebyshevDeriv("pz")
-        derivXi = derivChi
-        derivRz = derivPz
->>>>>>> dee4a2c7
 
         # coordinates
         xi, pz, pp = self.grid.getCoordinates()  # non-compact
@@ -196,25 +182,9 @@
         pp = pp[np.newaxis, np.newaxis, :]
 
         # intertwiner matrices
-<<<<<<< HEAD
         TChiMat = self.poly.matrix(self.basisM, "z")
         TRzMat = self.poly.matrix(self.basisN, "pz")
         TRpMat = self.poly.matrix(self.basisN, "pp")
-=======
-        if self.basisM == "Cardinal":  ##### temporary hack
-            TChiMat = poly.cardinalMatrix("z")
-        else:
-            TChiMat = poly.chebyshevMatrix("z")
-        if self.basisN == "Cardinal":  ##### temporary hack
-            TRzMat = poly.cardinalMatrix("pz")
-        else:
-            TRzMat = poly.chebyshevMatrix("pz")
-        # TChiMat = poly.intertwiner("Coordinate", self.basisM)
-        # TRzMat = poly.intertwiner("Coordinate", self.basisN)
-        TRpMat = TRzMat
-        DTChiMat = np.dot(derivChi, TChiMat)
-        DTRzMat = np.dot(derivRz, TRzMat)
->>>>>>> dee4a2c7
 
         # background profiles
         T = self.background.temperatureProfile[:, np.newaxis, np.newaxis]
@@ -241,21 +211,12 @@
         uwBaruPl = gammaWall * gammaPlasma * (vw - v)
 
         # spatial derivatives of profiles
-<<<<<<< HEAD
         #dTdxi = np.einsum("ij,jbc->ibc", derivXi, T, optimize=True)
         #dvdxi = np.einsum("ij,jbc->ibc", derivXi, v, optimize=True)
         #dmsqdxi = np.einsum("ij,jbc->ibc", derivXi, msq, optimize=True)
         dTdChi = np.dot(derivChi, T[:, 0, 0])[:, np.newaxis, np.newaxis]
         dvdChi = np.dot(derivChi, v[:, 0, 0])[:, np.newaxis, np.newaxis]
         dmsqdChi = np.dot(derivChi, msq[:, 0, 0])[:, np.newaxis, np.newaxis]
-=======
-        # dTdxi = np.einsum("ij,jbc", derivXi, T, optimize=True)
-        # dvdxi = np.einsum("ij,jbc", derivXi, v, optimize=True)
-        # dmsqdxi = np.einsum("ij,jbc", derivXi, msq, optimize=True)
-        dTdxi = np.dot(derivXi, T[:, 0, 0])[:, np.newaxis, np.newaxis]
-        dvdxi = np.dot(derivXi, v[:, 0, 0])[:, np.newaxis, np.newaxis]
-        dmsqdxi = np.dot(derivXi, msq[:, 0, 0])[:, np.newaxis, np.newaxis]
->>>>>>> dee4a2c7
 
         # derivatives of compactified coordinates
         dchidxi, drzdpz, drpdpp = self.grid.getCompactificationDerivatives()
@@ -275,7 +236,6 @@
 
         ##### liouville operator #####
         liouville = (
-<<<<<<< HEAD
             dchidxi * PWall
                 * derivChi[:, np.newaxis, np.newaxis, :, np.newaxis, np.newaxis]
                 * TRzMat[np.newaxis, :, np.newaxis, np.newaxis, :, np.newaxis]
@@ -284,21 +244,6 @@
                 * TChiMat[:, np.newaxis, np.newaxis, :, np.newaxis, np.newaxis]
                 * derivRz[np.newaxis, :, np.newaxis, np.newaxis, :, np.newaxis]
                 * TRpMat[np.newaxis, np.newaxis, :, np.newaxis, np.newaxis, :]
-=======
-            dchidxi
-            * PWall
-            * DTChiMat[:, np.newaxis, np.newaxis, :, np.newaxis, np.newaxis]
-            * TRzMat[np.newaxis, :, np.newaxis, np.newaxis, :, np.newaxis]
-            * TRpMat[np.newaxis, np.newaxis, :, np.newaxis, np.newaxis, :]
-            - dchidxi
-            * drzdpz
-            * gammaWall
-            / 2
-            * dmsqdxi
-            * TChiMat[:, np.newaxis, np.newaxis, :, np.newaxis, np.newaxis]
-            * DTRzMat[np.newaxis, :, np.newaxis, np.newaxis, :, np.newaxis]
-            * TRpMat[np.newaxis, np.newaxis, :, np.newaxis, np.newaxis, :]
->>>>>>> dee4a2c7
         )
 
         ##### collision operator #####
@@ -355,18 +300,11 @@
         """
         A filename convention for collision integrals.
         """
-<<<<<<< HEAD
         dir = "./data"
         suffix = "hdf5"
         filename = "%s/collisions_%s_%i.%s" % (
             dir, self.basisN, self.grid.N, suffix
         )
-=======
-        return "src/Collision/build/collisions_Chebyshev_20.hdf5"  ##### hack
-        dir = "."
-        suffix = "hdf5"
-        filename = "%s/collision_%s_N_%i.%s" % (dir, self.basisN, self.grid.N, suffix)
->>>>>>> dee4a2c7
         return filename
 
     def __checkBasis(basis):
