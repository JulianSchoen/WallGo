"""
Classes for user input of models
"""
import numpy as np # arrays, maths and stuff
import math
from scipy import integrate,interpolate,optimize,special,linalg,stats
from .helpers import derivative # derivatives for callable functions
from cosmoTransitions.finiteT import Jb_spline as Jb
from cosmoTransitions.finiteT import Jf_spline as Jf


class Particle:
    """Particle configuration

    A simple class holding attributes of an out-of-equilibrium particle as
    relevant for calculations of Boltzmann equations.
    """
    STATISTICS_OPTIONS = ["Fermion", "Boson"]

    def __init__(
        self,
        name,
        msqVacuum,
        msqThermal,
        statistics,
        inEquilibrium,
        ultrarelativistic,
        collisionPrefactors,
    ):
        r"""Initialisation

        Parameters
        ----------
        name : string
            A string naming the particle.
        msqVacuum : function
            Function :math:`m^2_0(\phi)`, should take a float and return one.
        msqThermal : function
            Function :math:`m^2_T(T)`, should take a float and return one.
        statistics : {\"Fermion\", \"Boson\"}
            Particle statistics.
        inEquilibrium : boole
            True if particle is treated as in local equilibrium.
        ultrarelativistic : boole
            True if particle is treated as ultrarelativistic.
        collisionPrefactors : list
            Coefficients of collision integrals, :math:`\sim g^4`, currently
            must be of length 3.

        Returns
        -------
        cls : Particle
            An object of the Particle class.
        """
        Particle.__validateInput(
            name,
            msqVacuum,
            msqThermal,
            statistics,
            inEquilibrium,
            ultrarelativistic,
            collisionPrefactors,
        )
        self.name = name
        self.msqVacuum = msqVacuum
        self.msqThermal = msqThermal
        self.statistics = statistics
        self.inEquilibrium = inEquilibrium
        self.ultrarelativistic = ultrarelativistic
        self.collisionPrefactors = collisionPrefactors

    @staticmethod
    def __validateInput(
        name,
        msqVacuum,
        msqThermal,
        statistics,
        inEquilibrium,
        ultrarelativistic,
        collisionPrefactors,
    ):
        """
        Checks input fits expectations
        """
        #fields = np.array([1, 1])
        #assert isinstance(msqVacuum(fields), float), \
        #    f"msqVacuum({fields}) must return float"
        T = 100
        assert isinstance(msqThermal(T), float), \
            f"msqThermal({T}) must return float"
        if statistics not in Particle.STATISTICS_OPTIONS:
            raise ValueError(
                f"{statistics=} not in {Particle.STATISTICS_OPTIONS}"
            )
        assert isinstance(inEquilibrium, bool), \
            "inEquilibrium must be a bool"
        assert isinstance(ultrarelativistic, bool), \
            "ultrarelativistic must be a bool"
        assert len(collisionPrefactors) == 3, \
            "len(collisionPrefactors) must be 3"

class Model:
    '''
    Class that generates the model given external model file
    can be overrriden by user
    '''
    def __init__(self,mu4D,mus,lams,lamm):
        r"""Initialisation
        """
        self.mus = mus
        self.lams = lams
        self.lamm = lamm

        self.v0 = 246.
        self.muh = 125.
        self.lamh = self.muh**2/(2*self.v0**2)
        self.muhsq = -self.lamh*self.v0**2
        self.mussq = +self.mus**2-self.lamm*self.v0**2/2

        '''
        Number of bosonic and fermionic dofs
        '''
        self.num_boson_dof = 29
        self.num_fermion_dof = 90
        '''
        Number of fermion generations and colors
        '''
        self.nf = 3
        self.Nc = 3
        '''
        3D and 4D RG scale of EFT as fraction of temperature
        '''
        self.mu4D = mu4D
        self.mu4Dsq = mu4D*mu4D
        '''
        Z,W,t mass, strong gauge coupling and fermion generations
        '''
        self.MW = 80.379
        self.MZ = 91.1876
        self.Mt = 173.

        self.g0 = 2*self.MW/self.v0
        self.g1 = self.g0*math.sqrt((self.MZ/self.MW)**2-1)
        self.g2 = self.g0
        self.yt = math.sqrt(1/2)*self.g0*self.Mt/self.MW


        self.musT = (
                +1./6*lamm
                +1./4*lams)
        self.muhT = (
                (
                +1*self.g1**2
                +3*self.g2**2
                +4./3*self.Nc*self.yt**2
                +8*self.lamh)/16
                +self.lamm/24
                )


        '''
        Define dictionary of used parameters
        '''
        self.params = {
            'muhsq': self.muhsq,
            'mussq': self.mussq,
            'lamh': self.lamh,
            'lams': self.lams,
            'lamm': self.lamm,
            'muhT': self.muhT,
            'musT': self.musT,
            'g1': self.g1,
            'g2': self.g2,
            'yt': self.yt
        }


    def V0(self, X, show_V=False):
        '''
        Tree level effective potential
        X
        '''
        X = np.asanyarray(X)
        h1,s1 = X[0,...],X[1,...]
        V = (
           +1/2*self.muhsq*h1**2
           +1/2*self.mussq*s1**2
           +1/4*self.lamh*h1**4
           +1/4*self.lams*s1**4
           +1/4*self.lamm*(h1*s1)**2)
        if show_V:
            print(V)
        return V

    def Jcw(self,msq,n,c):
        '''
        Coleman-Weinberg potential
        '''
        return n*msq*msq * (np.log(np.abs(msq/self.mu4Dsq) + 1e-100) - c)

    def boson_massSq(self, X, T):
        X = np.asanyarray(X)
        h1,s1 = X[0,...],X[1,...]

        Nbosons = 5
        dof = np.array([1,1,3,6,3])#h,s,chi,W,Z
        c = np.array([3/2,3/2,3/2,5/6,5/6])

        '''
        mass matrix
        TODO: numerical determination of scalar masses from V0
        '''
        mh2 = self.muhsq+3*self.lamh*h1**2+self.lamm*s1**2/2
        ms2 = self.mussq+3*self.lams*s1**2+self.lamm*h1**2/2
        mhs2 = self.lamm*h1*s1
        sqrt = np.sqrt((mh2-ms2)**2+4*mhs2**2)
        m1 = (mh2+ms2)/2+sqrt/2
        m2 = (mh2+ms2)/2-sqrt/2
        mChi = self.muhsq+self.lamh*h1**2+self.lamm*s1**2/2
        mz = (self.g1**2+self.g2**2)*h1**2/4
        mw = self.g2**2*h1**2/4

        massSq = np.column_stack((m1, m2, mChi, mw, mz))
        return massSq,dof,c

    def fermion_massSq(self, X):
        X = np.asanyarray(X)
        h1,s1 = X[0,...],X[1,...]

        Nfermions = 1
        dof = np.array([12])
        mt = self.yt**2*h1**2/2
        # todo include spins for each particle

        massSq = np.column_stack((mt,))
        return massSq,dof

    def V1(self, bosons, fermions):
        '''
        The one-loop corrections to the zero-temperature potential
        using MS-bar renormalization.

        This is generally not called directly, but is instead used by
        :func:`Vtot`.
        '''
        m2, nb, c = bosons
        V = np.sum(self.Jcw(m2,nb,c), axis=-1)

        m2, nf = fermions
        c = 1.5
        V -= np.sum(self.Jcw(m2,nf,c), axis=-1)

        return V/(64*np.pi*np.pi)

    def V1T(self, bosons, fermions, T, include_radiation=True):
        '''
        The one-loop finite-temperature potential.

        This is generally not called directly, but is instead used by
        :func:`Vtot`.

        Note
        ----
        The `Jf` and `Jb` functions used here are
        aliases for :func:`finiteT.Jf_spline` and :func:`finiteT.Jb_spline`,
        each of which accept mass over temperature *squared* as inputs
        (this allows for negative mass-squared values, which I take to be the
        real part of the defining integrals.

        todo:
            Implement new versions of Jf and Jb that return zero when m=0, only
            adding in the field-independent piece later if
            ``include_radiation == True``. This should reduce floating point
            errors when taking derivatives at very high temperature, where
            the field-independent contribution is much larger than the
            field-dependent contribution.
        '''
        # This does not need to be overridden.
        T2 = (T*T)[..., np.newaxis] + 1e-100
             # the 1e-100 is to avoid divide by zero errors
        T4 = T*T*T*T
        m2, nb, c = bosons
        V = np.sum(nb*Jb(m2/T2), axis=-1)
        m2, nf = fermions
        V += np.sum(nf*Jf(m2/T2), axis=-1)
        if include_radiation:
            if self.num_boson_dof is not None:
                nb = self.num_boson_dof - np.sum(nb)
                V -= nb * np.pi**4 / 45.
            if self.num_fermion_dof is not None:
                nf = self.num_fermion_dof - np.sum(nf)
                V -= nf * 7*np.pi**4 / 360.
        return V*T4/(2*np.pi*np.pi)

    def Vtot(self, X, T, include_radiation=True):
        '''
        The total finite temperature effective potential.

        Parameters
        ----------
        X : array_like
            Field value(s).
            Either a single point (with length `Ndim`), or an array of points.
        T : float or array_like
            The temperature. The shapes of `X` and `T`
            should be such that ``X.shape[:-1]`` and ``T.shape`` are
            broadcastable (that is, ``X[...,0]*T`` is a valid operation).
        include_radiation : bool, optional
            If False, this will drop all field-independent radiation
            terms from the effective potential. Useful for calculating
            differences or derivatives.
        '''
<<<<<<< HEAD
        T = np.asanyarray(T, dtype=float)
        X = np.asanyarray(X, dtype=float)
=======
        
        X = np.asanyarray(X)
        returnScalar = (len(X.shape) == 1 and np.isscalar(T))
        T = np.asanyarray(T)
>>>>>>> 6bb2e9ec
        bosons = self.boson_massSq(X,T)
        fermions = self.fermion_massSq(X)
        V = self.V0(X)
        V += self.V1(bosons, fermions)
        V += self.V1T(bosons, fermions, T, include_radiation)
        if returnScalar:
            V = V[0]
        return np.real(V)

class FreeEnergy:
    def __init__(
        self,
        f,
        Tc=None,
        Tnucl=None,
        dfdT=None,
        dfdPhi=None,
        dPhi=1e-3,
        dT=1e-3,
        params=None,
    ):
        r"""Initialisation

        Initialisation for FreeEnergy class from potential.

        Parameters
        ----------
        f : function
            Free energy density function :math:`f(\phi, T)`.
        Tc : float
            Value of the critical temperature, to be defined by the user
        Tnucl : float
            Value of the nucleation temperature, to be defined by the user
        dfdT : function
            Derivative of free energy density function with respect to
            temperature.
        dfdPhi : function
            Derivative of free energy density function with respect to
            field values. Should return a vector in the space of scalar fields.
        dPhi : float, optional
            Small value with which to take numerical derivatives with respect
            to the field.
        dT : float, optional
            Small value with which to take numerical derivatives with respect
            to the temperature.
        params : dict, optional
            Additional fixed arguments to be passed to f as kwargs. Default is
            None.

        Returns
        -------
        cls : FreeEnergy
            An object of the FreeEnergy class.
        """
        self.nbrFields = 2

        if params is None:
            self.f = f
            self.dfdT = dfdT
            self.dfdPhi = dfdPhi
        else:
            self.f = lambda X, T: f(X, T)
            if dfdT is None:
                self.dfdT = None
            else:
                self.dfdT = lambda v, T: dfdT(v, T, **params)
            if dfdPhi is None:
                self.dfdPhi = None
            else:
                self.dfdPhi = lambda v, T: dfdPhi(v, T, **params)

        self.dPhi = dPhi
        self.dT = dPhi
        self.params = params # Would not normally be stored. Here temporarily.

        self.Ti_int = None
        self.Tf_int = None

        if Tc is None:
            print("No critical temperature defined")
            self.findTc()
            print("Found Tc=", self.Tc)
            # raise ValueError("No critical temperature defined")
        else:
            self.Tc = Tc
        if Tnucl is None:
            raise ValueError("No nucleation temperature defined")
        else:
            self.Tnucl = Tnucl
        FreeEnergy.__validateInput(self.Tc, Tnucl)


    @staticmethod
    def __validateInput(
        Tc,
        Tn
    ):
        """
        Checks input fits expectations
        """

        assert Tc > Tn, \
            f"Tc must be larger than Tn"

    def __call__(self, X, T):
        """
        The effective potential.

        Parameters
        ----------
        X : array of floats
            the field values (here: Higgs, singlet)
        T : float
            the temperature

        Returns
        ----------
        f : float
            The free energy density at this field value and temperature.

        """
        return self.f(X, T)

    def derivT(self, X, T):
        """
        The temperature-derivative of the effective potential.

        Parameters
        ----------
        X : array of floats
            the field values (here: Higgs, singlet)
        T : float
            the temperature

        Returns
        ----------
        dfdT : float
            The temperature derivative of the free energy density at this field
            value and temperature.
        """
        if self.dfdT is not None:
            return self.dfdT(X, T)
        else:
            return derivative(
                lambda T: self(X, T),
                T,
                dx=self.dT,
                n=1,
                order=4,
            )

    def derivField(self, X, T):

        """
        The field-derivative of the effective potential.

        Parameters
        ----------
        X : array of floats
            the field values (here: Higgs, singlet)
        T : float
            the temperature

        Returns
        ----------
        dfdX : array_like
            The field derivative of the free energy density at this field
            value and temperature.
        """
        if self.dfdPhi is not None:
            return self.dfdPhi(X, T)
        else:
            X = np.asanyarray(X, dtype=float)
            # TODO generalise to arbitrary fields
            h, s = X[0,...], X[1,...]
            Xdh = X.copy()
            Xdh[0,...] += self.dPhi * np.ones_like(h)
            Xds = X.copy()
            Xds[1,...] += self.dPhi * np.ones_like(h)

            dfdh = (self(Xdh, T) - self(X, T)) / self.dPhi
            dfds = (self(Xds, T) - self(X, T)) / self.dPhi

            return_val = np.empty_like(X)
            return_val[0,...] = dfdh
            return_val[1,...] = dfds

            return return_val


    def pressureLowT(self,T):
        """
        Returns the value of the pressure as a function of temperature in the low-T phase
        """
        return -self(self.findPhases(T)[0],T)

    def pressureHighT(self,T):
        """
        The pressure in the high-temperature (singlet) phase

        Parameters
        ----------
        T : float
            The temperature for which to find the pressure.

        """
        return -self(self.findPhases(T)[1],T)

    def approxZeroTMin(self,T=0):
        """
        Returns approximate values of the zero-temperature minima.

        This should be overridden by subclasses, although it is not strictly
        necessary if there is only one minimum at tree level. The precise values
        of the minima will later be found using :func:`scipy.optimize.fmin`.

        Returns
        -------
        minima : list
            A list of points of the approximate minima.
        """
        p = self.params

        muh2_abs = abs(p["muhsq"]) / 20
        mus2_abs = abs(p["mussq"]) / 20
        lamh_sqrt = np.sqrt(p["lamh"])
        lams_sqrt = np.sqrt(p["lams"])
        muhT_squared = p["muhT"] * T**2
        musT_squared = p["musT"] * T**2

        mhsq = np.sqrt(-min(-muh2_abs, p["muhsq"] + muhT_squared) / lamh_sqrt)
        mssq = np.sqrt(-min(-mus2_abs, p["mussq"] + musT_squared) / lams_sqrt)

        return [[mhsq, 0], [0, mssq]]

    def interpolateMinima(self,Ti,Tf,dT):
        """Interpolates the minima of all phases for a given termperature range

        Parameters
        ----------
        Ti : float
            Lower limit of the temperature bracket

        Tf : float
            Upper limit of the temperature bracket

        dT : float
            Increment during the interpolation

        Returns
        -------
        univariate splines
        scipy.univariate splines has the advantage of derivative() method
        """
        if Tf < Ti:
            raise ValueError("Interpolation range not well defined: Tf below Ti")

        min_nodes = 10
        n_nodes = max(min_nodes, int(np.ceil((Tf-Ti)/dT)))
        Trange = np.linspace(Ti,Tf,n_nodes)

        h,s = [],[]
        for T in Trange:
            mins = self.findPhases(T)
            h.append(mins[0,0])
            s.append(mins[1,1])
        self.Ti_int = Ti
        self.Tf_int = Tf
        self.Xint = [
            interpolate.UnivariateSpline(Trange,h,s=0),
            interpolate.UnivariateSpline(Trange,s,s=0)]

    def findPhases(self, T, X=None):
        """Finds all phases at a given temperature T

        Parameters
        ----------
        T : float
            The temperature for which to find the phases.

        Returns
        -------
        phases : array_like
            A list of phases

        """
        if T is None:
            raise TypeError('Temperature is None')

        if self.Ti_int is not None and self.Ti_int <= T <= self.Tf_int:
            vmin = [self.Xint[0](T),self.Xint[1](T)]

        else:
            if X is None:
                X = self.approxZeroTMin(T)
                X = np.asanyarray(X)

            fh = lambda h: self.f([abs(h),0],T)
            fs = lambda s: self.f([0,abs(s)],T)

            fX = [fh,fs]
            vmin = []

            for i in range(len(X)):
                vT=X[i,i]
                cond1 = fX[i](vT) < fX[i](0)
                cond2 = fX[i](3*vT) > fX[i](vT)
                if cond1 and cond2:
                    vT = optimize.minimize_scalar(fX[i], bracket=(0, vT, 3*vT)).x
                else:
                    vT = optimize.minimize_scalar(fX[i], bracket=(vT, 2*vT), bounds=(0, 10 * vT)).x

                vmin.append(vT)

        return np.array([[vmin[0],0],[0,vmin[1]]])

    def d2V(self, X, T):
        """
        Calculates the Hessian (second derivative) matrix for the
        finite-temperature effective potential.

        This uses :func:`helper_functions.hessianFunction` to calculate the
        matrix using finite differences, with differences
        given by `self.x_eps`. Note that `self.x_eps` is only used directly
        the first time this function is called, so subsequently changing it
        will not have an effect.
        """
        # X = np.asanyarray(X, dtype=float)
        # T = np.asanyarray(T, dtype=float)
        self.Ndim = 2
        self.x_eps = 1e-3
        self.deriv_order = 4
        # f1 = lambda X: np.asanyarray(self.f(X,T))[...,np.newaxis]
        try:
            f1 = self._d2V
        except:
            # Create the gradient function
            self._d2V = helper_functions.hessianFunction(
                self.f, self.x_eps, self.Ndim, self.deriv_order)
            f1 = self._d2V
        # Need to add extra axes to T since extra axes get added to X in
        # the helper function.

        T = np.asanyarray(T)[...,np.newaxis]
        
        return f1(X, T)

    def findTc(self,Tmax=150):
        """
        Determines the critical temperature between two scalar phases.
        The critical temperature is determined by tracking the pressure
        of the different phases at their minima and finding the intersection point.

        Parameters
        ----------
        Tmax : float
            Maximal temperature bracket for Tcrit search

        Returns
        -------
        Tc : array_like
            Critical temperature

        """

        deltaf = lambda v1,v2,T: self([[v1],[0]],T)-self([[0],[v2]],T)

        def deltaPmin(T):
            mins = self.findPhases(T)
            return deltaf(mins[0,0],mins[1,1],T)
        
        self.Tc = optimize.root_scalar(deltaPmin,bracket=(90,150),rtol=1e-12,xtol=1e-12).root
            
        return self.Tc<|MERGE_RESOLUTION|>--- conflicted
+++ resolved
@@ -310,15 +310,9 @@
             terms from the effective potential. Useful for calculating
             differences or derivatives.
         '''
-<<<<<<< HEAD
-        T = np.asanyarray(T, dtype=float)
-        X = np.asanyarray(X, dtype=float)
-=======
-        
         X = np.asanyarray(X)
         returnScalar = (len(X.shape) == 1 and np.isscalar(T))
         T = np.asanyarray(T)
->>>>>>> 6bb2e9ec
         bosons = self.boson_massSq(X,T)
         fermions = self.fermion_massSq(X)
         V = self.V0(X)
