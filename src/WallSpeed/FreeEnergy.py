--- conflicted
+++ resolved
@@ -10,17 +10,11 @@
 """
 class FreeEnergy(InterpolatableFunction):
 
-<<<<<<< HEAD
-    def __init__(self, effectivePotential: EffectivePotential, phaseLocationGuess):
-        super().__init__(returnValueCount=3)
-        # super().__init__(bUseAdaptiveInterpolation=False)
-=======
     def __init__(self, effectivePotential: EffectivePotential, phaseLocationGuess: list[float]):
 
         adaptiveInterpolation = True
-        super().__init__(bUseAdaptiveInterpolation=adaptiveInterpolation)
+        super().__init__(bUseAdaptiveInterpolation=adaptiveInterpolation, returnValueCount=3)
 
->>>>>>> dc8d60b3
         self.effectivePotential = effectivePotential 
         self.phaseLocationGuess = phaseLocationGuess
 
