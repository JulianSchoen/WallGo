--- conflicted
+++ resolved
@@ -1,12 +1,6 @@
 import numpy as np
-<<<<<<< HEAD
-from scipy.special import eval_chebyt
-from .Grid import Grid
-=======
 from .Grid import Grid################
 from scipy.special import eval_chebyt,eval_chebyu
->>>>>>> f563a6cb
-
 
 class Polynomial:
     r"""
@@ -16,88 +10,41 @@
     ----------
     grid : Grid
         An object of the class Grid
-<<<<<<< HEAD
-
-    Attributes
-    ----------
-    derivChi : array_like
-        Derivative matrix in the chi direction
-    derivRz : array_like
-        Derivative matrix in the rz direction
-=======
->>>>>>> f563a6cb
     """
-
-    def __init__(self, grid):
+    def __init__(self,grid):
         self.grid = grid
-<<<<<<< HEAD
-
-        # Computing the chi and rz derivative matrices
-        chiValues, rzValues, rpValues = self.grid.getCompactCoordinates(True)
-        self.derivChi = self.derivativesCardinal(chiValues)
-        self.derivRz = self.derivativesCardinal(rzValues)
-
-    def cardinal(self, x, grid1d):
-=======
-        
+
         self.gridValues = self.grid.getCompactCoordinates(True)
-        
+
     def cardinal(self,x,n,direction):
->>>>>>> f563a6cb
         r"""
-        Computes the whole basis of cardinal functions :math:`C_n(x)` defined
-        by subgrid.
+        Computes the whole basis of cardinal functions :math:`C_n(x)` defined by grid.
 
         Parameters
         ----------
         x : array_like
             Coordinate at which to evaluate the cardinal function.
-<<<<<<< HEAD
-        grid1d : array_like
-            Array of the 1d grid points defining the cardinal basis.
-=======
         n : array_like
             Order of the cardinal functions to evaluate
         direction : string
             Select the direction in which to compute the matrix. Can either be 'z', 'pz' or 'pp'.
->>>>>>> f563a6cb
 
         Returns
         -------
         cn : array_like
             Values of the cardinal functions.
         """
-<<<<<<< HEAD
-        # grid
-        xi = grid1d
-
-        # Computing all the factor in the product defining the cardinal functions
-        cn_partial = np.divide(
-            x - xi[:, np.newaxis],
-            xi[np.newaxis, :] - xi[:, np.newaxis],
-            where=xi[np.newaxis, :] - xi[:, np.newaxis] != 0,
-        )
-
-        # Multiplying all the factors to get the cardinal functions
-        cn = np.prod(
-            np.where(
-                xi[Nonp.newaxisne, :] - xi[:, np.newaxis] == 0, 1, cn_partial
-            ),
-            axis=0,
-        )
-
-=======
-        
+
         x = np.asarray(x)
         n = np.asarray(n)
-        
+
         xShapeSize = len(x.shape)
         nShapeSize = len(n.shape)
-        
+
         #Resizing the inputs in preparation for the calculation
         x = np.expand_dims(x, tuple(-np.arange(nShapeSize+1)))
         n = np.expand_dims(n, tuple(np.arange(xShapeSize+1))).astype(int)
-        
+
         #Selecting the appropriate grid and resizing it
         grid = None
         match direction:
@@ -106,33 +53,25 @@
             case 'pp': grid = self.gridValues[2]
         completeGrid = np.expand_dims(grid, tuple(np.arange(1,nShapeSize+xShapeSize+1)))
         nGrid = grid[n]
-        
+
         #Computing all the factor in the product defining the cardinal functions
         cn_partial = np.divide(x-completeGrid, nGrid-completeGrid, where=nGrid-completeGrid!=0)
-        
+
         #Multiplying all the factors to get the cardinal functions
         cn = np.prod(np.where(nGrid-completeGrid==0, 1, cn_partial),axis=0)
-        
->>>>>>> f563a6cb
+
         return cn
 
-    def chebyshev(self, x, n, restriction=None):
+    def chebyshev(self,x,n,restriction=None):
         r"""
         Computes the Chebyshev polynomial :math:`T_n(x)`
 
         Parameters
         ----------
-<<<<<<< HEAD
-        x : float
-            Coordinate at which to evaluate the polynomial.
-        n : int or array_like
-            Order of the Chebyshev polynomial.
-=======
         x : array_like
             Coordinate at which to evaluate the Chebyshev polynomial.
         n : array_like
             Order of the Chebyshev polynomial to evaluate
->>>>>>> f563a6cb
         restriction : None or string, optional
             Select the restriction on the Chebyshev basis.
             If None, evaluates the unrestricted basis.
@@ -141,53 +80,34 @@
 
         Returns
         -------
-<<<<<<< HEAD
-        tn : float or array_like
+        tn : array_like
             Values of the polynomial
 
         """
 
-        # Computing the unrestricted basis
-        # tn = np.cos(n*np.arccos(x))
-        tn = eval_chebyt(n, x)
-
-        # Applying the restriction
-        if restriction == "partial":
-=======
-        tn : array_like 
-            Values of the polynomial
-
-        """
-        
         x = np.asarray(x)
         n = np.asarray(n)
-        
+
         xShapeSize = len(x.shape)
         nShapeSize = len(n.shape)
-        
+
         #Resizing the inputs in preparation for the calculation
         x = np.expand_dims(x, tuple(-np.arange(nShapeSize)-1))
         n = np.expand_dims(n, tuple(np.arange(xShapeSize))).astype(int)
-        
+
         #Computing the unrestricted basis
         #tn = np.cos(n*np.arccos(x))
         tn = eval_chebyt(n, x)
-        
+
         #Applying the restriction
         if restriction == 'partial':
->>>>>>> f563a6cb
             tn -= 1
-        elif restriction == "full":
-            tn -= np.where(n % 2 == 0, 1, x)
+        elif restriction == 'full':
+            tn -= np.where(n%2==0,1,x)
 
         return tn
-<<<<<<< HEAD
-
-    def evaluateCardinal(self, x, f):
-=======
-    
+
     def evaluateCardinal(self,x,f,directions=('z','pz','pp')):
->>>>>>> f563a6cb
         """
         Evaluates the cardinal series with coefficients f at the point x.
 
@@ -195,50 +115,22 @@
         ----------
         x : array_like, shape (...,N)
             Coordinate at which to evaluate the polynomial series.
-<<<<<<< HEAD
-        f : array_like, shape (M,N,N)
-            Coefficients of the series, which are the values of the function
-            evaluated on the grid.
-=======
         f : array_like
             Coefficients of the series, which are the values of the function evaluated on the grid. Must contain the endpoints.
         directions : tuple of length N, optional
             Tuple containing all the directions along which to evaluate the series. Default is ('z','pz','pp').
->>>>>>> f563a6cb
 
         Returns
         -------
         series : float
             Value of the series at the point x.
         """
-<<<<<<< HEAD
-
-        # Getting the grid coordinates
-        chiValues, rzValues, rpValues = self.grid.getCompactCoordinates(True)
-
-        # Computing the cardinal functions for the chi, rz and rp directions
-        cardinal_chi = self.cardinal(x[0], chiValues)
-        cardinal_rz = self.cardinal(x[1], rzValues)
-        cardinal_rp = self.cardinal(x[2], rpValues)
-
-        # Summing over all the terms
-        series = np.sum(
-            f
-            * cardinal_chi[:, np.newaxis, np.newaxis]
-            * cardinal_rz[np.newaxis, :, np.newaxis]
-            * cardinal_rp[np.newaxis, np.newaxis, :],
-            axis=(0, 1, 2),
-        )
-        return series
-
-    def evaluateChebyshev(self, x, f):
-=======
-        
+
         x = np.asarray(x)
         f = np.asarray(f)
         xShapeSize = len(x.shape)-1
         N = len(directions)
-        
+
         #Computing and multiplying the cardinal functions in all the directions
         cardinals = 1
         for i in range(N):
@@ -249,15 +141,14 @@
                 case 'pp': n = np.arange(self.grid.N)
             createAxes = tuple(np.delete(-np.arange(N)-1,N-i-1))
             cardinals = cardinals*np.expand_dims(self.cardinal(x[...,i], n, directions[i]), createAxes)
-        
+
         #Resizing f and summing over all the terms
         f = np.expand_dims(f, tuple(np.arange(xShapeSize)))
         series = np.sum(f*cardinals, axis=tuple(-np.arange(N)-1))
-        
+
         return series
-    
+
     def evaluateChebyshev(self,x,f,directions=('z','pz','pp')):
->>>>>>> f563a6cb
         """
         Evaluates the Chebyshev series with coefficients f at the point x.
 
@@ -275,74 +166,39 @@
         series : float
             Value of the series at the point x.
         """
-<<<<<<< HEAD
-        # checking shapes are as expected
-        xShape = (3,)
-        fShape = (self.M, self.N, self.N)
-        errorMsg = "Polynomial.evaluateChebyshev error: "
-        assert x.shape == xShape, errorMsg + "x shape " + str(x.shape)
-        assert f.shape == fShape, errorMsg + "f shape " + str(f.shape)
-
-        # Computing the Chebyshev polynomials for the chi, rz and rp directions
-        cheb_chi = self.chebyshev(x[0], np.arange(2, self.grid.M + 1), "full")
-        cheb_rz = self.chebyshev(x[1], np.arange(2, self.grid.N + 1), "full")
-        cheb_rp = self.chebyshev(x[2], np.arange(1, self.grid.N), "partial")
-
-        # Summing over all the terms
-        series = np.sum(
-            f
-            * cheb_chi[:, None, None]
-            * cheb_rz[None, :, None]
-            * cheb_rp[None, None, :],
-            axis=(0, 1, 2),
-        )
-        return series
-
-    def derivativesCardinal(self, grid1d):
-        """
-        Computes the derivative matrix, for a specific direction.
-
-        Parameters
-        ----------
-        grid1d : array_like
-            Array of the grid points defining the cardinal basis.
-        direction : {0, 1, 2}
-            Choice of direction
-            {:math:`\chi`, :math:`\rho_z`, :math:`\rho_\Vert`}.
-=======
-        
+
         x = np.asarray(x)
         f = np.asarray(f)
         xShapeSize = len(x.shape)-1
         N = len(directions)
-        
+
         #Computing and multiplying the cardinal functions in all the directions
         chebyshevs = 1
         for i in range(N):
             n,restriction = None,None
             match directions[i]:
-                case 'z': 
+                case 'z':
                     n = np.arange(2,self.grid.M+1)
                     restriction = 'full'
-                case 'pz': 
+                case 'pz':
                     n = np.arange(2,self.grid.N+1)
                     restriction = 'full'
-                case 'pp': 
+                case 'pp':
                     n = np.arange(1,self.grid.N)
                     restriction = 'partial'
             createAxes = tuple(np.delete(-np.arange(N)-1,N-i-1))
             chebyshevs = chebyshevs*np.expand_dims(self.chebyshev(x[...,i], n, restriction), createAxes)
-        
+
         #Resizing f and summing over all the terms
         f = np.expand_dims(f, tuple(np.arange(xShapeSize)))
         series = np.sum(f*chebyshevs, axis=tuple(-np.arange(N)-1))
-        
+
         return series
-    
+
     def cardinalMatrix(self, direction, endpoints=False):
         r"""
         Returns the matrix :math:`M_{ij}=C_j(x_i)` computed in a specific direction.
-        
+
         Parameters
         ----------
         direction : string
@@ -351,18 +207,18 @@
             If True, include endpoints of grid. Default is False.
 
         """
-        
+
         if direction == 'z':
             return np.identity(self.grid.M-1+2*endpoints)
         if direction == 'pz':
             return np.identity(self.grid.N-1+2*endpoints)
         if direction == 'pp':
             return np.identity(self.grid.N-1+endpoints)
-        
+
     def chebyshevMatrix(self, direction, endpoints=False):
         r"""
         Returns the matrix :math:`M_{ij}=T_j(x_i)` computed in a specific direction.
-        
+
         Parameters
         ----------
         direction : string
@@ -371,7 +227,7 @@
             If True, include endpoints of grid. Default is False.
 
         """
-        
+
         grid,n,restriction = None,None,None
         match direction:
             case 'z':
@@ -388,21 +244,20 @@
                 restriction = 'partial'
         if endpoints:
             restriction = None
-        
+
         return self.chebyshev(grid, n, restriction)
-        
-    
+
+
     def cardinalDeriv(self,direction,endpoints=False):
         """
         Computes the derivative matrix of the cardinal functions in some direction.
-        
+
         Parameters
         ----------
         direction : string
             Select the direction in which to compute the matrix. Can either be 'z', 'pz' or 'pp'.
         endpoints : Bool, optional
             If True, include endpoints of grid. Default is False.
->>>>>>> f563a6cb
 
         Returns
         -------
@@ -410,67 +265,22 @@
             Derivative matrix.
 
         """
-<<<<<<< HEAD
-        grid = grid1d
-
-        # Computing the diagonal part
-        diagonal = np.sum(
-            np.where(
-                grid[:, np.newaxis] - grid[np.newaxis, :] == 0,
-                0,
-                np.divide(
-                    1,
-                    grid[:, None] - grid[None, :],
-                    where=grid[:, None] - grid[None, :] != 0,
-                ),
-            ),
-            axis=1,
-        )
-
-        # Computing the off-diagonal part
-        offDiagonal = np.prod(
-            np.where(
-                (grid[:, None, None] - grid[None, None, :])
-                * (grid[None, :, None] - grid[None, None, :])
-                == 0,
-                1,
-                np.divide(
-                    grid[None, :, None] - grid[None, None, :],
-                    grid[:, None, None] - grid[None, None, :],
-                    where=grid[:, None, None] - grid[None, None, :] != 0,
-                ),
-            ),
-            axis=-1,
-        )
-
-        # Putting all together
-        deriv = np.where(
-            grid[:, None] - grid[None, :] == 0,
-            diagonal[:, None],
-            np.divide(
-                offDiagonal,
-                grid[:, None] - grid[None, :],
-                where=grid[:, None] - grid[None, :] != 0,
-            ),
-        )
-
-=======
-        
+
         grid = None
         match direction:
             case 'z': grid = self.gridValues[0]
             case 'pz': grid = self.gridValues[1]
             case 'pp': grid = self.gridValues[2]
-                
+
         #Computing the diagonal part
         diagonal = np.sum(np.where(grid[:,None]-grid[None,:] == 0, 0, np.divide(1, grid[:,None]-grid[None,:], where=grid[:,None]-grid[None,:]!=0)),axis=1)
-        
+
         #Computing the off-diagonal part
         offDiagonal = np.prod(np.where((grid[:,None,None]-grid[None,None,:])*(grid[None,:,None]-grid[None,None,:]) == 0, 1, np.divide(grid[None,:,None]-grid[None,None,:], grid[:,None,None]-grid[None,None,:], where=grid[:,None,None]-grid[None,None,:]!=0)),axis=-1)
-        
+
         #Putting all together
         derivWithEndpoints = np.where(grid[:,None]-grid[None,:] == 0,diagonal[:,None], np.divide(offDiagonal, grid[:,None]-grid[None,:], where=grid[:,None]-grid[None,:]!=0))
-        
+
         deriv = None
         if not endpoints:
             if direction == 'z' or direction == 'pz':
@@ -479,13 +289,13 @@
                 deriv = derivWithEndpoints[:-1,:-1]
         else:
             deriv = derivWithEndpoints
-                
+
         return np.transpose(deriv)
-    
+
     def chebyshevDeriv(self,direction,endpoints=False):
         """
         Computes the derivative matrix of the Chebyshev polynomials in some direction.
-        
+
         Parameters
         ----------
         direction : string
@@ -499,7 +309,7 @@
             Derivative matrix.
 
         """
-        
+
         grid,n,restriction = None,None,None
         match direction:
             case 'z':
@@ -514,46 +324,10 @@
                 grid = self.grid.getCompactCoordinates(endpoints)[2]
                 n = np.arange(grid.size)+1-endpoints
                 restriction = 'partial'
-                
+
         deriv = n[None,:]*eval_chebyu(n[None,:]-1,grid[:,None])
-        
+
         if restriction == 'full':
             deriv -= np.where(n[None,:]%2==0,0,1)
-                
->>>>>>> f563a6cb
-        return deriv
-
-    def derivativesChebyshev(self, grid1d):
-        r"""
-        Computes the derivative matrix, for a specific direction.
-
-        Parameters
-        ----------
-        grid1d : array_like
-            Array of the grid points defining the Chebyshev basis.
-        direction : {0, 1, 2}
-            Choice of direction
-            {:math:`\chi`, :math:`\rho_z`, :math:`\rho_\Vert`}.
-
-        Returns
-        -------
-        deriv : array_like
-            Derivative matrix.
-
-        """
-        grid = grid1d
-        nGrid = len(grid)
-        deriv = np.zeros((nGrid, nGrid))
-
-        for j in range(nGrid):
-            if j % 2 == 0:
-                for k in range(j // 2):
-                    if k == 0:
-                        deriv[j, 2 * k] = n
-                    elif k % 2 == 0:
-                        deriv[j, 2 * k] = 2 * n
-            else:
-                for k in range((j + 1) // 2):
-                    deriv[j, 2 * k + 1] = 2 * n
 
         return deriv