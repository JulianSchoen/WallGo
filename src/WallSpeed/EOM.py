--- conflicted
+++ resolved
@@ -15,13 +15,13 @@
     """
     def __init__(self, particle, freeEnergy, grid, nbrFields, includeOffEq=False, errTol=1e-6):
         """
-        Initialization 
+        Initialization
 
         Parameters
         ----------
         particle : Particle
-            Object of the class Particle, which contains the information about 
-            the out-of-equilibrium particles for which the Boltzmann equation 
+            Object of the class Particle, which contains the information about
+            the out-of-equilibrium particles for which the Boltzmann equation
             will be solved.
         freeEnergy : FreeEnergy
             Object of the class FreeEnergy.
@@ -100,7 +100,7 @@
             vevHighT = self.freeEnergy.findPhases(Tplus)[1]
 
             X, dXdz = self.wallProfile(self.grid.xiValues, vevLowT, vevHighT, wallWidths, wallOffsets)
-            
+
             Tprofile, velocityProfile = self.findPlasmaProfile(c1, c2, velocityAtz0, X, dXdz, offEquilDeltas, Tplus, Tminus)
 
             boltzmannBackground = BoltzmannBackground(wallParameters[0], velocityProfile, X, Tprofile)
@@ -127,7 +127,7 @@
 
     def findWallVelocityMinimizeAction(self):
         """
-        Finds the wall velocity by minimizing the action and solving for the 
+        Finds the wall velocity by minimizing the action and solving for the
         solution with 0 total pressure on the wall.
 
         Returns
@@ -135,7 +135,7 @@
         wallVelocity : double
             Value of the wall velocity that solves the scalar EOMs.
         wallParams : array-like
-            Array containing the wall thicknesses and wall offsets that 
+            Array containing the wall thicknesses and wall offsets that
             minimize the action and solve the EOM.
 
         """
@@ -151,11 +151,11 @@
         ----------
         wallVelocityMin : double
             Lower bound of the bracket in which the root finder will look for a
-            solution. Should satisfy 
+            solution. Should satisfy
             :math:`0<{\rm wallVelocityMin}<{\rm wallVelocityMax}`.
         wallVelocityMax : double
             Upper bound of the bracket in which the root finder will look for a
-            solution. Should satisfy 
+            solution. Should satisfy
             :math:`{\rm wallVelocityMin}<{\rm wallVelocityMax}\leq\xi_J`.
         wallParams : array_like
             Array containing a guess of the wall thicknesses and wall offsets.
@@ -165,7 +165,7 @@
         wallVelocity : double
             Value of the wall velocity that solves the scalar EOMs.
         wallParams : array-like
-            Array containing the wall thicknesses and wall offsets that 
+            Array containing the wall thicknesses and wall offsets that
             minimize the action and solve the EOM.
 
         """
@@ -210,14 +210,14 @@
         pressure : double
             Total pressure on the wall.
         wallParams : array-like
-            Array containing the wall thicknesses and wall offsets that 
-            minimize the action and solve the EOM. Only returned if 
+            Array containing the wall thicknesses and wall offsets that
+            minimize the action and solve the EOM. Only returned if
             returnOptimalWallParams is True.
 
         """
         if wallParams is None:
             wallParams = np.append(self.nbrFields*[5/self.Tnucl], (self.nbrFields-1)*[0])
-    
+
         offEquilDeltas = {"00": np.zeros(self.grid.M-1), "02": np.zeros(self.grid.M-1), "20": np.zeros(self.grid.M-1), "11": np.zeros(self.grid.M-1)}
 
         # TODO: Solve the Boltzmann equation to update offEquilDeltas.
@@ -232,14 +232,13 @@
         while i < 2:
             wallWidths = wallParams[:self.nbrFields]
             wallOffsets = wallParams[self.nbrFields:]
-<<<<<<< HEAD
-            wallProfileGrid, wallProfileGridDerivative = self.wallProfile(self.grid.xiValues, vevLowT, vevHighT, wallWidths, wallOffsets)
-            Tprofile, velocityProfile = self.findPlasmaProfile(c1, c2, velocityAtz0, vevLowT, vevHighT, wallWidths, wallOffsets, offEquilDeltas, Tplus, Tminus)
-=======
-
-            X,dXdz = self.wallProfile(self.grid.xiValues, vevLowT, vevHighT, wallWidths, wallOffsets)
-            Tprofile, velocityProfile = self.findPlasmaProfile(c1, c2, velocityAtz0, X, dXdz, offEquilDeltas, Tplus, Tminus)
->>>>>>> 29b188b7
+
+            X, dXdz = self.wallProfile(
+                self.grid.xiValues, vevLowT, vevHighT, wallWidths, wallOffsets
+            )
+            Tprofile, velocityProfile = self.findPlasmaProfile(
+                c1, c2, velocityAtz0, X, dXdz, offEquilDeltas, Tplus, Tminus
+            )
 
             if self.includeOffEq:
                 boltzmannBackground = BoltzmannBackground(0, velocityProfile, X, Tprofile) #first entry is 0 because that's the wall velocity in the wall frame
@@ -254,7 +253,7 @@
         wallOffsets = wallParams[self.nbrFields:]
         X,dXdz = self.wallProfile(self.grid.xiValues, vevLowT, vevHighT, wallWidths, wallOffsets)
         dVdX = self.freeEnergy.derivField(X, Tprofile)
-        
+
         # TODO: Add the mass derivative in the Particle class and use it here.
         dVout = 12*X[0]*offEquilDeltas['00']/2
         pressure = -GCLQuadrature(np.concatenate(([0], self.grid.L_xi*((dVdX*dXdz)[0]+dVout*dXdz[0])/(1-self.grid.chiValues**2), [0])))
@@ -280,7 +279,7 @@
             Temperature profile on the grid.
         offEquilDelta00 : array-like
             Off-equilibrium function Delta00.
-            
+
         Returns
         -------
         action : double
@@ -293,11 +292,7 @@
         X,dXdz = self.wallProfile(self.grid.xiValues, vevLowT, vevHighT, wallWidths, wallOffsets)
 
         V = self.freeEnergy(X, Tprofile)
-<<<<<<< HEAD
-        VOut = 12*self.particle.msqVacuum(X)*offEquilDeltas['00']/2
-=======
-        VOut = self.particle.msqVacuum(X)*offEquilDelta00/2
->>>>>>> 29b188b7
+        VOut = 12*self.particle.msqVacuum(X)*offEquilDelta00/2
 
         VLowT,VHighT = self.freeEnergy(vevLowT,Tprofile[0]),self.freeEnergy(vevHighT,Tprofile[-1])
 
@@ -368,7 +363,7 @@
 
     def wallProfile(self, z, vevLowT, vevHighT, wallWidths, wallOffsets):
         """
-        Computes the scalar field profile and its derivative with respect to 
+        Computes the scalar field profile and its derivative with respect to
         the position in the wall.
 
         Parameters
@@ -436,7 +431,7 @@
         """
         temperatureProfile = []
         velocityProfile = []
-        
+
         for index in range(len(self.grid.xiValues)):
             T, vPlasma = self.findPlasmaProfilePoint(index, c1, c2, velocityAtz0, X[:,index], dXdz[:,index], offEquilDeltas, Tplus, Tminus)
 
