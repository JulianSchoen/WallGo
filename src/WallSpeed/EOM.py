import numpy as np

from scipy.optimize import minimize, minimize_scalar, brentq, root, root_scalar
from scipy.integrate import quad_vec,quad
from scipy.interpolate import UnivariateSpline
from .Thermodynamics import Thermodynamics
from .Hydro import Hydro
from .model import Particle, FreeEnergy
from .Boltzmann import BoltzmannBackground, BoltzmannSolver
from .helpers import derivative, gammaSq, GCLQuadrature # derivatives for callable functions

class EOM:
    def __init__(self, particle, freeEnergy, grid, nbrFields, includeOffEq = False, errTol=1e-6):
        self.particle = particle
        self.freeEnergy = freeEnergy
        self.grid = grid
        self.errTol = errTol
        self.nbrFields = nbrFields
        self.Tnucl = freeEnergy.Tnucl
        self.includeOffEq = includeOffEq

        self.thermo = Thermodynamics(freeEnergy)
        self.hydro = Hydro(self.thermo)
        self.wallVelocityLTE = self.hydro.findvwLTE()

    def findWallVelocityLoop(self):
        """
        Finds the wall velocity by solving hydrodynamics, the Boltzmann equation and
        the field equation of motion iteratively.
        """

        # Initial conditions for velocity, hydro boundaries, wall parameters and
        # temperature profile

        if self.wallVelocityLTE < 1:
            wallVelocity = 0.9 * self.wallVelocityLTE
            maxWallVelocity = self.wallVelocityLTE
        else:
            wallVelocity = np.sqrt(1 / 3)
            maxWallVelocity = self.hydro.vJ

        c1, c2, Tplus, Tminus, velocityAtz0 = self.hydro.findHydroBoundaries(wallVelocity)

        wallWidthsGuess = (5/self.Tnucl)*np.ones(self.nbrFields)
        wallOffsetsGuess = np.zeros(self.nbrFields-1)
        wallWidths, wallOffsets = wallWidthsGuess, wallOffsetsGuess

        wallParameters = np.concatenate(([wallVelocity], wallWidths, wallOffsets))

        wallParameters = np.array([0.6,0.04,0.04,0.2])

        print(wallParameters)

        offEquilDeltas = {"00": np.zeros(self.grid.M-1), "02": np.zeros(self.grid.M-1), "20": np.zeros(self.grid.M-1), "11": np.zeros(self.grid.M-1)}

        error = self.errTol + 1
        while error > self.errTol:

            oldWallVelocity = wallParameters[0]
            oldWallWidths = wallParameters[1:1+self.nbrFields]
            oldWallOffsets = wallParameters[1+self.nbrFields:]
            oldError = error

            wallVelocity = wallParameters[0]
            wallWidths = wallParameters[1:self.nbrFields+1]
            wallOffsets = wallParameters[self.nbrFields+1:]

            c1, c2, Tplus, Tminus, velocityAtz0 = self.hydro.findHydroBoundaries(wallVelocity)

            vevLowT = self.freeEnergy.findPhases(Tminus)[0]
            vevHighT = self.freeEnergy.findPhases(Tplus)[1]
<<<<<<< HEAD
            
            X, dXdz = self.wallProfile(self.grid.xiValues, vevLowT, vevHighT, wallWidths, wallOffsets)
            
            Tprofile, velocityProfile = self.findPlasmaProfile(c1, c2, velocityAtz0, X, dXdz, offEquilDeltas, Tplus, Tminus)
=======

            wallProfileGrid = self.wallProfile(self.grid.xiValues, vevLowT, vevHighT, wallWidths, wallOffsets)

            Tprofile, velocityProfile = self.findPlasmaProfile(c1, c2, velocityAtz0, vevLowT, vevHighT, wallWidths, wallOffsets, offEquilDeltas, Tplus, Tminus)
>>>>>>> 450e4bfd

            boltzmannBackground = BoltzmannBackground(wallParameters[0], velocityProfile, X, Tprofile)

            boltzmannSolver = BoltzmannSolver(self.grid, boltzmannBackground, self.particle)

            # TODO: getDeltas() is not working at the moment (it returns nan), so I turned it off to debug the rest of the loop.
            print('NOTE: offEquilDeltas has been set to 0 to debug the main loop.')
            # offEquilDeltas = boltzmannSolver.getDeltas()
            # print(offEquilDeltas)

            # for i in range(2): # Can run this loop several times to increase the accuracy of the approximation
            #     wallParameters = initialEOMSolution(wallParameters, offEquilDeltas, freeEnergy, hydro, particle, grid)
            #     print(f'Intermediate result: {wallParameters=}')

            intermediateRes = root(self.momentsOfWallEoM, wallParameters, args=(offEquilDeltas,))
            print(intermediateRes)

            wallParameters = intermediateRes.x

            error = 0#np.sqrt((1 - oldWallVelocity/wallVelocity)**2 + np.sum((1 - oldWallWidths/wallWidths)**2) + np.sum((wallOffsets - oldWallOffsets) ** 2))

        return wallParameters

    def findWallVelocityMinimizeAction(self):
        wallWidths = (5/self.Tnucl)*np.ones(self.nbrFields)
        wallOffsets = np.zeros(self.nbrFields-1)
        return self.solvePressure(0.01, self.hydro.vJ-1e-6, np.append(wallWidths, wallOffsets))

    def solvePressure(self, wallVelocityMin, wallVelocityMax, wallParams):
        pressureMax,wallParamsMax = self.pressure(wallVelocityMax, wallParams, True)
        if pressureMax < 0:
            print('Maximum pressure is negative!')
            print(f"{pressureMax=} {wallParamsMax=}")
            return 1
        pressureMin,wallParamsMin = self.pressure(wallVelocityMin, wallParams, True)
        if pressureMin > 0:
            return 0

        def func(vw, flag=False):
            if vw == wallVelocityMin:
                return pressureMin
            if vw == wallVelocityMax:
                return pressureMax

            return self.pressure(vw, wallParamsMin+(wallParamsMax-wallParamsMin)*(vw-wallVelocityMin)/(wallVelocityMax-wallVelocityMin), flag)

        wallVelocity = root_scalar(func, method='brentq', bracket=[wallVelocityMin,wallVelocityMax], xtol=1e-3).root
        _,wallParams = func(wallVelocity, True)
        return wallVelocity, wallParams
<<<<<<< HEAD
    
    def pressure(self, wallVelocity, wallParams=None, returnOptimalWallParams=False):
        if wallParams is None:
            wallParams = np.append(self.nbrFields*[5/self.Tnucl], (self.nbrFields-1)*[0])
        
=======

    def pressure(self, wallVelocity, wallParams, returnOptimalWallParams=False):
>>>>>>> 450e4bfd
        offEquilDeltas = {"00": np.zeros(self.grid.M-1), "02": np.zeros(self.grid.M-1), "20": np.zeros(self.grid.M-1), "11": np.zeros(self.grid.M-1)}

        # TODO: Solve the Boltzmann equation to update offEquilDeltas.

        c1, c2, Tplus, Tminus, velocityAtz0 = self.hydro.findHydroBoundaries(wallVelocity)

        vevLowT = self.freeEnergy.findPhases(Tminus)[0]
        vevHighT = self.freeEnergy.findPhases(Tplus)[1]

        i = 0
        # TODO: Implement a better condition
        while i < 1:
            wallWidths = wallParams[:self.nbrFields]
            wallOffsets = wallParams[self.nbrFields:]
<<<<<<< HEAD
            X,dXdz = self.wallProfile(self.grid.xiValues, vevLowT, vevHighT, wallWidths, wallOffsets)
            Tprofile, velocityProfile = self.findPlasmaProfile(c1, c2, velocityAtz0, X, dXdz, offEquilDeltas, Tplus, Tminus)
            sol = minimize(self.action, wallParams, args=(vevLowT, vevHighT, Tprofile, offEquilDeltas['00']), method='Nelder-Mead', bounds=self.nbrFields*[(0.1/self.Tnucl,None)]+(self.nbrFields-1)*[(-10,10)])
=======
            wallProfileGrid = self.wallProfile(self.grid.xiValues, vevLowT, vevHighT, wallWidths, wallOffsets)
            Tprofile, velocityProfile = self.findPlasmaProfile(c1, c2, velocityAtz0, vevLowT, vevHighT, wallWidths, wallOffsets, offEquilDeltas, Tplus, Tminus)

            if self.includeOffEq:
                boltzmannBackground = BoltzmannBackground(0, velocityProfile, wallProfileGrid, Tprofile) #first entry is 0 because that's the wall velocity in the wall frame
                boltzmannSolver = BoltzmannSolver(self.grid, boltzmannBackground, self.particle)
                offEquilDeltas = boltzmannSolver.getDeltas()  #This gives an error

            sol = minimize(self.action, wallParams, args=(vevLowT, vevHighT, Tprofile, offEquilDeltas), method='Nelder-Mead', bounds=self.nbrFields*[(0.1/self.Tnucl,100/self.Tnucl)]+(self.nbrFields-1)*[(-10,10)])
>>>>>>> 450e4bfd
            wallParams = sol.x
            i += 1

        wallWidths = wallParams[:self.nbrFields]
        wallOffsets = wallParams[self.nbrFields:]
        X,dXdz = self.wallProfile(self.grid.xiValues, vevLowT, vevHighT, wallWidths, wallOffsets)
        dVdX = self.freeEnergy.derivField(X, Tprofile)
        pressure = -GCLQuadrature(np.concatenate(([0], self.grid.L_xi*(dVdX*dXdz)[0]/(1-self.grid.chiValues**2), [0])))

        if returnOptimalWallParams:
            return pressure,wallParams
        else:
            return pressure
<<<<<<< HEAD
    
    def action(self, wallParams, vevLowT, vevHighT, Tprofile, offEquilDelta00):
=======

    def action(self, wallParams, vevLowT, vevHighT, Tprofile, offEquilDeltas):
>>>>>>> 450e4bfd
        r"""
        Computes the action by using gaussian quadratrure to integrate the Lagrangian.

        Parameters
        ----------
        wallParams : array-like
            Array of size 2*N-1 containing :math:`(L_0,L_i,\delta_i)`.
        vevLowT : array-like
            Field values in the low-T phase.
        vevHighT : array-like
            Field values in the high-T phase.
        Tprofile : array-like
            Temperature on the grid.
        offEquilDelta00 : array-like
            Off-equilibrium function Delta00.

        """
        wallWidths = wallParams[:self.nbrFields]
        wallOffsets = wallParams[self.nbrFields:]

        X,dXdz = self.wallProfile(self.grid.xiValues, vevLowT, vevHighT, wallWidths, wallOffsets)
<<<<<<< HEAD
        # TODO: Change X.T to X when freeEnergy gets the right ordering.
        V = self.freeEnergy(X.T, Tprofile)
        VOut = self.particle.msqVacuum(X)*offEquilDelta00
        
=======
        V = self.freeEnergy(X, Tprofile)
        VOut = self.particle.msqVacuum(X)*offEquilDeltas['00']

>>>>>>> 450e4bfd
        VLowT,VHighT = self.freeEnergy(vevLowT,Tprofile[0]),self.freeEnergy(vevHighT,Tprofile[-1])

        Vref = (VLowT+VHighT)/2 
        
        U = GCLQuadrature(np.concatenate(([0], self.grid.L_xi*(V+VOut-Vref)/(1-self.grid.chiValues**2), [0])))
        K = np.sum((vevHighT-vevLowT)**2/(6*wallWidths))
        return (U+K)
        
        
    def momentsOfWallEoM(self, wallParameters, offEquilDeltas):
        wallVelocity = wallParameters[0]
        wallWidths = wallParameters[1:self.nbrFields+1]
        wallOffsets = wallParameters[self.nbrFields+1:]
        c1, c2, Tplus, Tminus, velocityAtz0 = self.hydro.findHydroBoundaries(wallVelocity)

        vevLowT = self.freeEnergy.findPhases(Tminus)[0]
        vevHighT = self.freeEnergy.findPhases(Tplus)[1]
<<<<<<< HEAD
        X,dXdz = self.wallProfile(self.grid.xiValues, vevLowT, vevHighT, wallWidths, wallOffsets)
        Tprofile, vprofile = self.findPlasmaProfile(c1, c2, velocityAtz0, X, dXdz, offEquilDeltas, Tplus, Tminus)
        
=======
        Tprofile, vprofile = self.findPlasmaProfile(c1, c2, velocityAtz0, vevLowT, vevHighT, wallWidths, wallOffsets, offEquilDeltas, Tplus, Tminus)

>>>>>>> 450e4bfd
        # Define a function returning the local temparature by interpolating through Tprofile.
        Tfunc = UnivariateSpline(self.grid.xiValues, Tprofile, k=3, s=0)

        # Define a function returning the local Delta00 function by interpolating through offEquilDeltas['00'].
        offEquilDelta00 = UnivariateSpline(self.grid.xiValues, offEquilDeltas['00'], k=3, s=0)

        pressures = self.pressureMoment(vevLowT, vevHighT, wallWidths, wallOffsets, Tfunc, offEquilDelta00)
        stretchs = self.stretchMoment(vevLowT, vevHighT, wallWidths, wallOffsets, Tfunc, offEquilDelta00)

        return np.append(pressures, stretchs)

    def equationOfMotions(self, X, T, offEquilDelta00):
        dVdX = self.freeEnergy.derivField(X, T)

        # TODO: need to generalize to more than 1 particle.
        def dmtdh(Y):
            Y = np.asanyarray(Y)
            # TODO: Would be nice to compute the mass derivative directly in particle.
            return derivative(lambda x: self.particle.msqVacuum(np.append(x,Y[1:])), Y[0], dx = 1e-3, n=1, order=4)

        dmtdX = np.zeros_like(X)
        dmtdX[0] = dmtdh(X)
        offEquil = 0.5 * 12 * dmtdX * offEquilDelta00

        return dVdX + offEquil

    def pressureLocal(self, z, vevLowT, vevHighT, wallWidths, wallOffsets, Tfunc, Delta00func):
        X,dXdz = self.wallProfile(z, vevLowT, vevHighT, wallWidths, wallOffsets)

        EOM = self.equationOfMotions(X, Tfunc(z), Delta00func(z))
        return -dXdz*EOM

    def pressureMoment(self, vevLowT, vevHighT, wallWidths, wallOffsets, Tfunc, Delta00func):
        return quad_vec(self.pressureLocal, -1, 1, args=(vevLowT, vevHighT, wallWidths, wallOffsets, Tfunc, Delta00func))[0]

    def stretchLocal(self, z, vevLowT, vevHighT, wallWidths, wallOffsets, Tfunc, Delta00func):
        X,dXdz = self.wallProfile(z, vevLowT, vevHighT, wallWidths, wallOffsets)

        EOM = self.equationOfMotions(X, Tfunc(z), Delta00func(z))

        return dXdz*(2*(X-vevLowT)/(vevHighT-vevLowT)-1)*EOM

    def stretchMoment(self, vevLowT, vevHighT, wallWidths, wallOffsets, Tfunc, Delta00func):
        kinetic = (2/15)*(vevHighT-vevLowT)**2/wallWidths**2
        return kinetic + quad_vec(self.stretchLocal, -np.inf, np.inf, args=(vevLowT, vevHighT, wallWidths, wallOffsets, Tfunc, Delta00func))[0]

    def wallProfile(self, z, vevLowT, vevHighT, wallWidths, wallOffsets):
        if np.isscalar(z):
            z_L = z/wallWidths
        else:
            z_L = z[:,None]/wallWidths[None,:]
        wallOffsetsCompleted = np.append([0], wallOffsets)

        X = np.transpose(vevLowT + 0.5*(vevHighT-vevLowT)*(1+np.tanh(z_L+wallOffsetsCompleted)))
        dXdz = np.transpose(0.5*(vevHighT-vevLowT)/(wallWidths*np.cosh(z_L+wallOffsetsCompleted)**2))

        return X, dXdz
<<<<<<< HEAD
    
    def findPlasmaProfile(self, c1, c2, velocityAtz0, X, dXdz, offEquilDeltas, Tplus, Tminus):
=======

    def findPlasmaProfile(self, c1, c2, velocityAtz0, vevLowT, vevHighT, wallWidths, wallOffsets, offEquilDeltas, Tplus, Tminus):
>>>>>>> 450e4bfd
        """
        Solves Eq. (20) of arXiv:2204.13120v1 globally. If no solution, the minimum of LHS.
        """
        temperatureProfile = []
        velocityProfile = []
<<<<<<< HEAD
        
=======

        X,dXdz = self.wallProfile(self.grid.xiValues, vevLowT, vevHighT, wallWidths, wallOffsets)

>>>>>>> 450e4bfd
        for index in range(len(self.grid.xiValues)):
            T, vPlasma = self.findPlasmaProfilePoint(index, c1, c2, velocityAtz0, X[:,index], dXdz[:,index], offEquilDeltas, Tplus, Tminus)

            temperatureProfile.append(T)
            velocityProfile.append(vPlasma)

        return np.array(temperatureProfile), np.array(velocityProfile)

    def findPlasmaProfilePoint(self, index, c1, c2, velocityAtz0, X, dXdz, offEquilDeltas, Tplus, Tminus):
        """
        Solves Eq. (20) of arXiv:2204.13120v1 locally. If no solution, the minimum of LHS.
        """

        Tout30, Tout33 = self.deltaToTmunu(index,X,velocityAtz0,Tminus,offEquilDeltas)

        s1 = c1 - Tout30
        s2 = c2 - Tout33

        minRes = minimize_scalar(lambda T: self.temperatureProfileEqLHS(X, dXdz, T, s1, s2), method='Bounded', bounds=[0,self.freeEnergy.Tc])
        # TODO: A fail safe

        if self.temperatureProfileEqLHS(X, dXdz, minRes.x, s1, s2) >= 0:
            T = minRes.x
            vPlasma = self.plasmaVelocity(X, T, s1)
            return T, vPlasma

        TLowerBound = minRes.x
        TStep = np.abs(Tplus - TLowerBound)
        if TStep == 0:
            TStep = np.abs(Tminus - TLowerBound)

        TUpperBound = TLowerBound + TStep
        while self.temperatureProfileEqLHS(X, dXdz, TUpperBound, s1, s2) < 0:
            TStep *= 2
            TUpperBound = TLowerBound + TStep

        res = brentq(
            lambda T: self.temperatureProfileEqLHS(X, dXdz, T, s1, s2),
            TLowerBound,
            TUpperBound,
            xtol=1e-9,
            rtol=1e-9,
        )
        # TODO: Can the function have multiple zeros?

        T = res   #is this okay?
        vPlasma = self.plasmaVelocity(X, T, s1)
        return T, vPlasma

    def plasmaVelocity(self, X, T, s1):
        dVdT = self.freeEnergy.derivT(X, T)
        return (T * dVdT  + np.sqrt(4 * s1**2 + (T * dVdT)**2)) / (2 * s1)

    def temperatureProfileEqLHS(self, X, dXdz, T, s1, s2):
        """
        The LHS of Eq. (20) of arXiv:2204.13120v1
        """
        return 0.5*np.sum(dXdz**2, axis=0) - self.freeEnergy(X, T) + 0.5*T*self.freeEnergy.derivT(X, T) + 0.5*np.sqrt(4*s1**2 + (T*self.freeEnergy.derivT(X, T))**2) - s2

    def deltaToTmunu(self, index, X, velocityAtCenter, Tm, offEquilDeltas):
        delta00 = offEquilDeltas["00"][index]
        delta11 = offEquilDeltas["11"][index]
        delta02 = offEquilDeltas["02"][index]
        delta20 = offEquilDeltas["20"][index]

        u0 = np.sqrt(gammaSq(velocityAtCenter))
        u3 = np.sqrt(gammaSq(velocityAtCenter))*velocityAtCenter
        ubar0 = u3
        ubar3 = u0

        T30 = ((3*delta20 - delta02 - self.particle.msqVacuum(X)*delta00)*u3*u0+
                (3*delta02 - delta20 + self.particle.msqVacuum(X)*delta00)*ubar3*ubar0+2*delta11*(u3*ubar0 + ubar3*u0))/2.
        T33 = ((3*delta20 - delta02 - self.particle.msqVacuum(X)*delta00)*u3*u3+
                (3*delta02 - delta20 + self.particle.msqVacuum(X)*delta00)*ubar3*ubar3+4*delta11*u3*ubar3)/2.

        return T30, T33<|MERGE_RESOLUTION|>--- conflicted
+++ resolved
@@ -69,17 +69,10 @@
 
             vevLowT = self.freeEnergy.findPhases(Tminus)[0]
             vevHighT = self.freeEnergy.findPhases(Tplus)[1]
-<<<<<<< HEAD
-            
+
             X, dXdz = self.wallProfile(self.grid.xiValues, vevLowT, vevHighT, wallWidths, wallOffsets)
             
             Tprofile, velocityProfile = self.findPlasmaProfile(c1, c2, velocityAtz0, X, dXdz, offEquilDeltas, Tplus, Tminus)
-=======
-
-            wallProfileGrid = self.wallProfile(self.grid.xiValues, vevLowT, vevHighT, wallWidths, wallOffsets)
-
-            Tprofile, velocityProfile = self.findPlasmaProfile(c1, c2, velocityAtz0, vevLowT, vevHighT, wallWidths, wallOffsets, offEquilDeltas, Tplus, Tminus)
->>>>>>> 450e4bfd
 
             boltzmannBackground = BoltzmannBackground(wallParameters[0], velocityProfile, X, Tprofile)
 
@@ -129,16 +122,11 @@
         wallVelocity = root_scalar(func, method='brentq', bracket=[wallVelocityMin,wallVelocityMax], xtol=1e-3).root
         _,wallParams = func(wallVelocity, True)
         return wallVelocity, wallParams
-<<<<<<< HEAD
-    
+
     def pressure(self, wallVelocity, wallParams=None, returnOptimalWallParams=False):
         if wallParams is None:
             wallParams = np.append(self.nbrFields*[5/self.Tnucl], (self.nbrFields-1)*[0])
-        
-=======
-
-    def pressure(self, wallVelocity, wallParams, returnOptimalWallParams=False):
->>>>>>> 450e4bfd
+
         offEquilDeltas = {"00": np.zeros(self.grid.M-1), "02": np.zeros(self.grid.M-1), "20": np.zeros(self.grid.M-1), "11": np.zeros(self.grid.M-1)}
 
         # TODO: Solve the Boltzmann equation to update offEquilDeltas.
@@ -153,21 +141,16 @@
         while i < 1:
             wallWidths = wallParams[:self.nbrFields]
             wallOffsets = wallParams[self.nbrFields:]
-<<<<<<< HEAD
+
             X,dXdz = self.wallProfile(self.grid.xiValues, vevLowT, vevHighT, wallWidths, wallOffsets)
             Tprofile, velocityProfile = self.findPlasmaProfile(c1, c2, velocityAtz0, X, dXdz, offEquilDeltas, Tplus, Tminus)
-            sol = minimize(self.action, wallParams, args=(vevLowT, vevHighT, Tprofile, offEquilDeltas['00']), method='Nelder-Mead', bounds=self.nbrFields*[(0.1/self.Tnucl,None)]+(self.nbrFields-1)*[(-10,10)])
-=======
-            wallProfileGrid = self.wallProfile(self.grid.xiValues, vevLowT, vevHighT, wallWidths, wallOffsets)
-            Tprofile, velocityProfile = self.findPlasmaProfile(c1, c2, velocityAtz0, vevLowT, vevHighT, wallWidths, wallOffsets, offEquilDeltas, Tplus, Tminus)
 
             if self.includeOffEq:
                 boltzmannBackground = BoltzmannBackground(0, velocityProfile, wallProfileGrid, Tprofile) #first entry is 0 because that's the wall velocity in the wall frame
                 boltzmannSolver = BoltzmannSolver(self.grid, boltzmannBackground, self.particle)
                 offEquilDeltas = boltzmannSolver.getDeltas()  #This gives an error
 
-            sol = minimize(self.action, wallParams, args=(vevLowT, vevHighT, Tprofile, offEquilDeltas), method='Nelder-Mead', bounds=self.nbrFields*[(0.1/self.Tnucl,100/self.Tnucl)]+(self.nbrFields-1)*[(-10,10)])
->>>>>>> 450e4bfd
+            sol = minimize(self.action, wallParams, args=(vevLowT, vevHighT, Tprofile, offEquilDeltas['00']), method='Nelder-Mead', bounds=self.nbrFields*[(0.1/self.Tnucl,100/self.Tnucl)]+(self.nbrFields-1)*[(-10,10)])
             wallParams = sol.x
             i += 1
 
@@ -181,13 +164,8 @@
             return pressure,wallParams
         else:
             return pressure
-<<<<<<< HEAD
-    
+
     def action(self, wallParams, vevLowT, vevHighT, Tprofile, offEquilDelta00):
-=======
-
-    def action(self, wallParams, vevLowT, vevHighT, Tprofile, offEquilDeltas):
->>>>>>> 450e4bfd
         r"""
         Computes the action by using gaussian quadratrure to integrate the Lagrangian.
 
@@ -209,16 +187,11 @@
         wallOffsets = wallParams[self.nbrFields:]
 
         X,dXdz = self.wallProfile(self.grid.xiValues, vevLowT, vevHighT, wallWidths, wallOffsets)
-<<<<<<< HEAD
+
         # TODO: Change X.T to X when freeEnergy gets the right ordering.
         V = self.freeEnergy(X.T, Tprofile)
         VOut = self.particle.msqVacuum(X)*offEquilDelta00
-        
-=======
-        V = self.freeEnergy(X, Tprofile)
-        VOut = self.particle.msqVacuum(X)*offEquilDeltas['00']
-
->>>>>>> 450e4bfd
+
         VLowT,VHighT = self.freeEnergy(vevLowT,Tprofile[0]),self.freeEnergy(vevHighT,Tprofile[-1])
 
         Vref = (VLowT+VHighT)/2 
@@ -236,14 +209,10 @@
 
         vevLowT = self.freeEnergy.findPhases(Tminus)[0]
         vevHighT = self.freeEnergy.findPhases(Tplus)[1]
-<<<<<<< HEAD
+
         X,dXdz = self.wallProfile(self.grid.xiValues, vevLowT, vevHighT, wallWidths, wallOffsets)
         Tprofile, vprofile = self.findPlasmaProfile(c1, c2, velocityAtz0, X, dXdz, offEquilDeltas, Tplus, Tminus)
-        
-=======
-        Tprofile, vprofile = self.findPlasmaProfile(c1, c2, velocityAtz0, vevLowT, vevHighT, wallWidths, wallOffsets, offEquilDeltas, Tplus, Tminus)
-
->>>>>>> 450e4bfd
+
         # Define a function returning the local temparature by interpolating through Tprofile.
         Tfunc = UnivariateSpline(self.grid.xiValues, Tprofile, k=3, s=0)
 
@@ -301,25 +270,14 @@
         dXdz = np.transpose(0.5*(vevHighT-vevLowT)/(wallWidths*np.cosh(z_L+wallOffsetsCompleted)**2))
 
         return X, dXdz
-<<<<<<< HEAD
     
     def findPlasmaProfile(self, c1, c2, velocityAtz0, X, dXdz, offEquilDeltas, Tplus, Tminus):
-=======
-
-    def findPlasmaProfile(self, c1, c2, velocityAtz0, vevLowT, vevHighT, wallWidths, wallOffsets, offEquilDeltas, Tplus, Tminus):
->>>>>>> 450e4bfd
         """
         Solves Eq. (20) of arXiv:2204.13120v1 globally. If no solution, the minimum of LHS.
         """
         temperatureProfile = []
         velocityProfile = []
-<<<<<<< HEAD
         
-=======
-
-        X,dXdz = self.wallProfile(self.grid.xiValues, vevLowT, vevHighT, wallWidths, wallOffsets)
-
->>>>>>> 450e4bfd
         for index in range(len(self.grid.xiValues)):
             T, vPlasma = self.findPlasmaProfilePoint(index, c1, c2, velocityAtz0, X[:,index], dXdz[:,index], offEquilDeltas, Tplus, Tminus)
 
