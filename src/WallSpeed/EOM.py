--- conflicted
+++ resolved
@@ -10,9 +10,6 @@
 from .helpers import derivative, gammaSq, GCLQuadrature # derivatives for callable functions
 
 class EOM:
-<<<<<<< HEAD
-    def __init__(self, particle, freeEnergy, grid, nbrFields, includeOffEq=False, errTol=1e-6):
-=======
     """
     Class that solves the energy-momentum conservation equations and the scalar EOMs to determine the wall velocity.
     """
@@ -43,7 +40,6 @@
         None.
 
         """
->>>>>>> 60a13155
         self.particle = particle
         self.freeEnergy = freeEnergy
         self.grid = grid
@@ -194,13 +190,7 @@
         _,wallParams = func(wallVelocity, True)
         return wallVelocity, wallParams
 
-<<<<<<< HEAD
     def pressure(self, wallVelocity, wallParams=None, returnOptimalWallParams=False):
-        if wallParams is None:
-            wallParams = np.append(self.nbrFields*[5/self.Tnucl], (self.nbrFields-1)*[0])
-
-=======
-    def pressure(self, wallVelocity, wallParams, returnOptimalWallParams=False):
         """
         Computes the total pressure on the wall by finding the tanh profile
         that minimizes the action.
@@ -225,7 +215,9 @@
             returnOptimalWallParams is True.
 
         """
->>>>>>> 60a13155
+        if wallParams is None:
+            wallParams = np.append(self.nbrFields*[5/self.Tnucl], (self.nbrFields-1)*[0])
+    
         offEquilDeltas = {"00": np.zeros(self.grid.M-1), "02": np.zeros(self.grid.M-1), "20": np.zeros(self.grid.M-1), "11": np.zeros(self.grid.M-1)}
 
         # TODO: Solve the Boltzmann equation to update offEquilDeltas.
@@ -277,20 +269,14 @@
         vevHighT : array-like
             Field values in the high-T phase.
         Tprofile : array-like
-<<<<<<< HEAD
-            Temperature on the grid.
+            Temperature profile on the grid.
         offEquilDelta00 : array-like
             Off-equilibrium function Delta00.
-=======
-            Temperature profile on the grid.
-        offEquilDeltas : dictionary
-            Dictionary containing the off-equilibrium Delta functions
             
         Returns
         -------
         action : double
             Action spent by the scalar field configuration.
->>>>>>> 60a13155
 
         """
         wallWidths = wallParams[:self.nbrFields]
@@ -404,15 +390,9 @@
         dXdz = np.transpose(0.5*(vevHighT-vevLowT)/(wallWidths*np.cosh(z_L+wallOffsetsCompleted)**2))
 
         return X, dXdz
-<<<<<<< HEAD
-    
+
     def findPlasmaProfile(self, c1, c2, velocityAtz0, X, dXdz, offEquilDeltas, Tplus, Tminus):
-        """
-=======
-
-    def findPlasmaProfile(self, c1, c2, velocityAtz0, vevLowT, vevHighT, wallWidths, wallOffsets, offEquilDeltas, Tplus, Tminus):
-        r"""
->>>>>>> 60a13155
+        r"""
         Solves Eq. (20) of arXiv:2204.13120v1 globally. If no solution, the minimum of LHS.
 
         Parameters
@@ -423,14 +403,10 @@
             Value of the :math:`T^{33}` component of the energy-momentum tensor.
         velocityAtz0 : double
             Plasma velocity in the wall frame at :math:`z=0`.
-        vevLowT : array-like
-            Scalar field VEVs in the low-T phase.
-        vevHighT : array-like
-            Scalar field VEVs in the high-T phase.
-        wallWidths : array-like
-            Array containing the wall widths.
-        wallOffsets : array-like
-            Array containing the wall offsets.
+        X : array-like
+            Scalar field profile.
+        dXdz : array-like
+            Derivative with respect to the position of the scalar field profile.
         offEquilDeltas : dictionary
             Dictionary containing the off-equilibrium Delta functions
         Tplus : double
