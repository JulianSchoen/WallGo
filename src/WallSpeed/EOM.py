import numpy as np

from scipy.optimize import minimize, minimize_scalar, brentq, root, root_scalar
from scipy.integrate import quad_vec,quad
from scipy.interpolate import UnivariateSpline
from .Thermodynamics import Thermodynamics
from .Hydro import Hydro
from .model import Particle, FreeEnergy
from .Boltzmann import BoltzmannBackground, BoltzmannSolver
from .helpers import derivative, gammaSq, GCLQuadrature # derivatives for callable functions

class EOM:
    def __init__(self, particle, freeEnergy, grid, nbrFields, includeOffEq = False, errTol=1e-6):
        self.particle = particle
        self.freeEnergy = freeEnergy
        self.grid = grid
        self.errTol = errTol
        self.nbrFields = nbrFields
        self.Tnucl = freeEnergy.Tnucl
        self.includeOffEq = includeOffEq

        self.thermo = Thermodynamics(freeEnergy)
        self.hydro = Hydro(self.thermo)
        self.wallVelocityLTE = self.hydro.findvwLTE()

    def findWallVelocityLoop(self):
        """
        Finds the wall velocity by solving hydrodynamics, the Boltzmann equation and
        the field equation of motion iteratively.
        """

        # Initial conditions for velocity, hydro boundaries, wall parameters and
        # temperature profile

        if self.wallVelocityLTE < 1:
            wallVelocity = 0.9 * self.wallVelocityLTE
            maxWallVelocity = self.wallVelocityLTE
        else:
            wallVelocity = np.sqrt(1 / 3)
            maxWallVelocity = self.hydro.vJ

        c1, c2, Tplus, Tminus, velocityAtz0 = self.hydro.findHydroBoundaries(wallVelocity)

        wallWidthsGuess = (5/self.Tnucl)*np.ones(self.nbrFields)
        wallOffsetsGuess = np.zeros(self.nbrFields-1)
        wallWidths, wallOffsets = wallWidthsGuess, wallOffsetsGuess

        wallParameters = np.concatenate(([wallVelocity], wallWidths, wallOffsets))

        wallParameters = np.array([0.6,0.04,0.04,0.2])

        print(wallParameters)

        offEquilDeltas = {"00": np.zeros(self.grid.M-1), "02": np.zeros(self.grid.M-1), "20": np.zeros(self.grid.M-1), "11": np.zeros(self.grid.M-1)}

        error = self.errTol + 1
        while error > self.errTol:

            oldWallVelocity = wallParameters[0]
            oldWallWidths = wallParameters[1:1+self.nbrFields]
            oldWallOffsets = wallParameters[1+self.nbrFields:]
            oldError = error

            wallVelocity = wallParameters[0]
            wallWidths = wallParameters[1:self.nbrFields+1]
            wallOffsets = wallParameters[self.nbrFields+1:]

            c1, c2, Tplus, Tminus, velocityAtz0 = self.hydro.findHydroBoundaries(wallVelocity)

            vevLowT = self.freeEnergy.findPhases(Tminus)[0]
            vevHighT = self.freeEnergy.findPhases(Tplus)[1]

            wallProfileGrid = self.wallProfile(self.grid.xiValues, vevLowT, vevHighT, wallWidths, wallOffsets)

            Tprofile, velocityProfile = self.findPlasmaProfile(c1, c2, velocityAtz0, vevLowT, vevHighT, wallWidths, wallOffsets, offEquilDeltas, Tplus, Tminus)

            boltzmannBackground = BoltzmannBackground(wallParameters[0], velocityProfile, wallProfileGrid, Tprofile)

            boltzmannSolver = BoltzmannSolver(self.grid, boltzmannBackground, self.particle)

            # TODO: getDeltas() is not working at the moment (it returns nan), so I turned it off to debug the rest of the loop.
            #print('NOTE: offEquilDeltas has been set to 0 to debug the main loop.')
            offEquilDeltas = boltzmannSolver.getDeltas()
            print(f"{offEquilDeltas=}")

            # for i in range(2): # Can run this loop several times to increase the accuracy of the approximation
            #     wallParameters = initialEOMSolution(wallParameters, offEquilDeltas, freeEnergy, hydro, particle, grid)
            #     print(f'Intermediate result: {wallParameters=}')

            intermediateRes = root(self.momentsOfWallEoM, wallParameters, args=(offEquilDeltas,))
            print(intermediateRes)

            wallParameters = intermediateRes.x

            error = 0#np.sqrt((1 - oldWallVelocity/wallVelocity)**2 + np.sum((1 - oldWallWidths/wallWidths)**2) + np.sum((wallOffsets - oldWallOffsets) ** 2))

        return wallParameters

    def findWallVelocityMinimizeAction(self):
        wallWidths = (5/self.Tnucl)*np.ones(self.nbrFields)
        wallOffsets = np.zeros(self.nbrFields-1)
        return self.solvePressure(0.01, self.hydro.vJ-1e-6, np.append(wallWidths, wallOffsets))

    def solvePressure(self, wallVelocityMin, wallVelocityMax, wallParams):
        pressureMax,wallParamsMax = self.pressure(wallVelocityMax, wallParams, True)
        if pressureMax < 0:
            print('Maximum pressure is negative!')
            print(f"{pressureMax=} {wallParamsMax=}")
            return 1
        pressureMin,wallParamsMin = self.pressure(wallVelocityMin, wallParams, True)
        if pressureMin > 0:
            return 0

        def func(vw, flag=False):
            if vw == wallVelocityMin:
                return pressureMin
            if vw == wallVelocityMax:
                return pressureMax

            return self.pressure(vw, wallParamsMin+(wallParamsMax-wallParamsMin)*(vw-wallVelocityMin)/(wallVelocityMax-wallVelocityMin), flag)

        wallVelocity = root_scalar(func, method='brentq', bracket=[wallVelocityMin,wallVelocityMax], xtol=1e-3).root
        _,wallParams = func(wallVelocity, True)
        return wallVelocity, wallParams

    def pressure(self, wallVelocity, wallParams, returnOptimalWallParams=False):
        offEquilDeltas = {"00": np.zeros(self.grid.M-1), "02": np.zeros(self.grid.M-1), "20": np.zeros(self.grid.M-1), "11": np.zeros(self.grid.M-1)}

        # TODO: Solve the Boltzmann equation to update offEquilDeltas.

        c1, c2, Tplus, Tminus, velocityAtz0 = self.hydro.findHydroBoundaries(wallVelocity)

        vevLowT = self.freeEnergy.findPhases(Tminus)[0]
        vevHighT = self.freeEnergy.findPhases(Tplus)[1]

        i = 0
        # TODO: Implement a better condition
        while i < 1:
            wallWidths = wallParams[:self.nbrFields]
            wallOffsets = wallParams[self.nbrFields:]
            wallProfileGrid, wallProfileGridDerivative = self.wallProfile(self.grid.xiValues, vevLowT, vevHighT, wallWidths, wallOffsets)
            Tprofile, velocityProfile = self.findPlasmaProfile(c1, c2, velocityAtz0, vevLowT, vevHighT, wallWidths, wallOffsets, offEquilDeltas, Tplus, Tminus)

<<<<<<< HEAD
            boltzmannBackground = BoltzmannBackground(0, velocityProfile, wallProfileGrid, Tprofile) #first entry is 0 because that's the wall velocity in the wall frame
            boltzmannSolver = BoltzmannSolver(self.grid, boltzmannBackground, self.particle)
            offEquilDeltas = boltzmannSolver.getDeltas()  #This gives an error
=======
            if self.includeOffEq:
                boltzmannBackground = BoltzmannBackground(0, velocityProfile, wallProfileGrid, Tprofile) #first entry is 0 because that's the wall velocity in the wall frame
                boltzmannSolver = BoltzmannSolver(self.grid, boltzmannBackground, self.particle)
                offEquilDeltas = boltzmannSolver.getDeltas()  #This gives an error

>>>>>>> 971a7a58
            sol = minimize(self.action, wallParams, args=(vevLowT, vevHighT, Tprofile, offEquilDeltas), method='Nelder-Mead', bounds=self.nbrFields*[(0.1/self.Tnucl,100/self.Tnucl)]+(self.nbrFields-1)*[(-10,10)])
            wallParams = sol.x
            i += 1

        wallWidths = wallParams[:self.nbrFields]
        wallOffsets = wallParams[self.nbrFields:]
        X,dXdz = self.wallProfile(self.grid.xiValues, vevLowT, vevHighT, wallWidths, wallOffsets)
        dVdX = self.freeEnergy.derivField(X, Tprofile)
        pressure = -GCLQuadrature(np.concatenate(([0], self.grid.L_xi*(dVdX*dXdz)[0]/(1-self.grid.chiValues**2), [0])))

        if returnOptimalWallParams:
            return pressure,wallParams
        else:
            return pressure

    def action(self, wallParams, vevLowT, vevHighT, Tprofile, offEquilDeltas):
        r"""
        Computes the action by using gaussian quadratrure to integrate the Lagrangian.

        Parameters
        ----------
        wallParams : array-like
            Array of size 2*N-1 containing :math:`(L_0,L_i,\delta_i)`.
        vevLowT : array-like
            Field values in the low-T phase.
        vevHighT : array-like
            Field values in the high-T phase.
        Tprofile : array-like
            Temperature on the grid.
        offEquilDeltas : dictionary
            Dictionary containing the off-equilibrium Delta functions

        """
        wallWidths = wallParams[:self.nbrFields]
        wallOffsets = wallParams[self.nbrFields:]

        X,dXdz = self.wallProfile(self.grid.xiValues, vevLowT, vevHighT, wallWidths, wallOffsets)
        V = self.freeEnergy(X, Tprofile)
        VOut = self.particle.msqVacuum(X)*offEquilDeltas['00']

        VLowT,VHighT = self.freeEnergy(vevLowT,Tprofile[0]),self.freeEnergy(vevHighT,Tprofile[-1])

        Vref = (VLowT+VHighT)/2

        U = GCLQuadrature(np.concatenate(([0], self.grid.L_xi*(V+VOut-Vref)/(1-self.grid.chiValues**2), [0])))
        K = np.sum((vevHighT-vevLowT)**2/(6*wallWidths))
        return (U+K)


    def momentsOfWallEoM(self, wallParameters, offEquilDeltas):
        wallVelocity = wallParameters[0]
        wallWidths = wallParameters[1:self.nbrFields+1]
        wallOffsets = wallParameters[self.nbrFields+1:]
        c1, c2, Tplus, Tminus, velocityAtz0 = self.hydro.findHydroBoundaries(wallVelocity)

        vevLowT = self.freeEnergy.findPhases(Tminus)[0]
        vevHighT = self.freeEnergy.findPhases(Tplus)[1]
        Tprofile, vprofile = self.findPlasmaProfile(c1, c2, velocityAtz0, vevLowT, vevHighT, wallWidths, wallOffsets, offEquilDeltas, Tplus, Tminus)

        # Define a function returning the local temparature by interpolating through Tprofile.
        Tfunc = UnivariateSpline(self.grid.xiValues, Tprofile, k=3, s=0)

        # Define a function returning the local Delta00 function by interpolating through offEquilDeltas['00'].
        offEquilDelta00 = UnivariateSpline(self.grid.xiValues, offEquilDeltas['00'], k=3, s=0)

        pressures = self.pressureMoment(vevLowT, vevHighT, wallWidths, wallOffsets, Tfunc, offEquilDelta00)
        stretchs = self.stretchMoment(vevLowT, vevHighT, wallWidths, wallOffsets, Tfunc, offEquilDelta00)

        return np.append(pressures, stretchs)

    def equationOfMotions(self, X, T, offEquilDelta00):
        dVdX = self.freeEnergy.derivField(X, T)

        # TODO: need to generalize to more than 1 particle.
        def dmtdh(Y):
            Y = np.asanyarray(Y)
            # TODO: Would be nice to compute the mass derivative directly in particle.
            return derivative(lambda x: self.particle.msqVacuum(np.append(x,Y[1:])), Y[0], dx = 1e-3, n=1, order=4)

        dmtdX = np.zeros_like(X)
        dmtdX[0] = dmtdh(X)
        offEquil = 0.5 * 12 * dmtdX * offEquilDelta00

        return dVdX + offEquil

    def pressureLocal(self, z, vevLowT, vevHighT, wallWidths, wallOffsets, Tfunc, Delta00func):
        X,dXdz = self.wallProfile(z, vevLowT, vevHighT, wallWidths, wallOffsets)

        EOM = self.equationOfMotions(X, Tfunc(z), Delta00func(z))
        return -dXdz*EOM

    def pressureMoment(self, vevLowT, vevHighT, wallWidths, wallOffsets, Tfunc, Delta00func):
        return quad_vec(self.pressureLocal, -1, 1, args=(vevLowT, vevHighT, wallWidths, wallOffsets, Tfunc, Delta00func))[0]

    def stretchLocal(self, z, vevLowT, vevHighT, wallWidths, wallOffsets, Tfunc, Delta00func):
        X,dXdz = self.wallProfile(z, vevLowT, vevHighT, wallWidths, wallOffsets)

        EOM = self.equationOfMotions(X, Tfunc(z), Delta00func(z))

        return dXdz*(2*(X-vevLowT)/(vevHighT-vevLowT)-1)*EOM

    def stretchMoment(self, vevLowT, vevHighT, wallWidths, wallOffsets, Tfunc, Delta00func):
        kinetic = (2/15)*(vevHighT-vevLowT)**2/wallWidths**2
        return kinetic + quad_vec(self.stretchLocal, -np.inf, np.inf, args=(vevLowT, vevHighT, wallWidths, wallOffsets, Tfunc, Delta00func))[0]

    def wallProfile(self, z, vevLowT, vevHighT, wallWidths, wallOffsets):
        if np.isscalar(z):
            z_L = z/wallWidths
        else:
            z_L = z[:,None]/wallWidths[None,:]
        wallOffsetsCompleted = np.append([0], wallOffsets)

        X = np.transpose(vevLowT + 0.5*(vevHighT-vevLowT)*(1+np.tanh(z_L+wallOffsetsCompleted)))
        dXdz = np.transpose(0.5*(vevHighT-vevLowT)/(wallWidths*np.cosh(z_L+wallOffsetsCompleted)**2))

        return X, dXdz

    def findPlasmaProfile(self, c1, c2, velocityAtz0, vevLowT, vevHighT, wallWidths, wallOffsets, offEquilDeltas, Tplus, Tminus):
        """
        Solves Eq. (20) of arXiv:2204.13120v1 globally. If no solution, the minimum of LHS.
        """
        temperatureProfile = []
        velocityProfile = []

        X,dXdz = self.wallProfile(self.grid.xiValues, vevLowT, vevHighT, wallWidths, wallOffsets)

        for index in range(len(self.grid.xiValues)):
            T, vPlasma = self.findPlasmaProfilePoint(index, c1, c2, velocityAtz0, X[:,index], dXdz[:,index], offEquilDeltas, Tplus, Tminus)

            temperatureProfile.append(T)
            velocityProfile.append(vPlasma)

        return np.array(temperatureProfile), np.array(velocityProfile)

    def findPlasmaProfilePoint(self, index, c1, c2, velocityAtz0, X, dXdz, offEquilDeltas, Tplus, Tminus):
        """
        Solves Eq. (20) of arXiv:2204.13120v1 locally. If no solution, the minimum of LHS.
        """

        Tout30, Tout33 = self.deltaToTmunu(index,X,velocityAtz0,Tminus,offEquilDeltas)

        s1 = c1 - Tout30
        s2 = c2 - Tout33

        minRes = minimize_scalar(lambda T: self.temperatureProfileEqLHS(X, dXdz, T, s1, s2), method='Bounded', bounds=[0,self.freeEnergy.Tc])
        # TODO: A fail safe

        if self.temperatureProfileEqLHS(X, dXdz, minRes.x, s1, s2) >= 0:
            T = minRes.x
            vPlasma = self.plasmaVelocity(X, T, s1)
            return T, vPlasma

        TLowerBound = minRes.x
        TStep = np.abs(Tplus - TLowerBound)
        if TStep == 0:
            TStep = np.abs(Tminus - TLowerBound)

        TUpperBound = TLowerBound + TStep
        while self.temperatureProfileEqLHS(X, dXdz, TUpperBound, s1, s2) < 0:
            TStep *= 2
            TUpperBound = TLowerBound + TStep

        res = brentq(
            lambda T: self.temperatureProfileEqLHS(X, dXdz, T, s1, s2),
            TLowerBound,
            TUpperBound,
            xtol=1e-9,
            rtol=1e-9,
        )
        # TODO: Can the function have multiple zeros?

        T = res   #is this okay?
        vPlasma = self.plasmaVelocity(X, T, s1)
        return T, vPlasma

    def plasmaVelocity(self, X, T, s1):
        dVdT = self.freeEnergy.derivT(X, T)
        return (T * dVdT  + np.sqrt(4 * s1**2 + (T * dVdT)**2)) / (2 * s1)

    def temperatureProfileEqLHS(self, X, dXdz, T, s1, s2):
        """
        The LHS of Eq. (20) of arXiv:2204.13120v1
        """
        return 0.5*np.sum(dXdz**2, axis=0) - self.freeEnergy(X, T) + 0.5*T*self.freeEnergy.derivT(X, T) + 0.5*np.sqrt(4*s1**2 + (T*self.freeEnergy.derivT(X, T))**2) - s2

    def deltaToTmunu(self, index, X, velocityAtCenter, Tm, offEquilDeltas):
        delta00 = offEquilDeltas["00"][index]
        delta11 = offEquilDeltas["11"][index]
        delta02 = offEquilDeltas["02"][index]
        delta20 = offEquilDeltas["20"][index]

        u0 = np.sqrt(gammaSq(velocityAtCenter))
        u3 = np.sqrt(gammaSq(velocityAtCenter))*velocityAtCenter
        ubar0 = u3
        ubar3 = u0

        T30 = ((3*delta20 - delta02 - self.particle.msqVacuum(X)*delta00)*u3*u0+
                (3*delta02 - delta20 + self.particle.msqVacuum(X)*delta00)*ubar3*ubar0+2*delta11*(u3*ubar0 + ubar3*u0))/2.
        T33 = ((3*delta20 - delta02 - self.particle.msqVacuum(X)*delta00)*u3*u3+
                (3*delta02 - delta20 + self.particle.msqVacuum(X)*delta00)*ubar3*ubar3+4*delta11*u3*ubar3)/2.

        return T30, T33<|MERGE_RESOLUTION|>--- conflicted
+++ resolved
@@ -141,17 +141,11 @@
             wallProfileGrid, wallProfileGridDerivative = self.wallProfile(self.grid.xiValues, vevLowT, vevHighT, wallWidths, wallOffsets)
             Tprofile, velocityProfile = self.findPlasmaProfile(c1, c2, velocityAtz0, vevLowT, vevHighT, wallWidths, wallOffsets, offEquilDeltas, Tplus, Tminus)
 
-<<<<<<< HEAD
-            boltzmannBackground = BoltzmannBackground(0, velocityProfile, wallProfileGrid, Tprofile) #first entry is 0 because that's the wall velocity in the wall frame
-            boltzmannSolver = BoltzmannSolver(self.grid, boltzmannBackground, self.particle)
-            offEquilDeltas = boltzmannSolver.getDeltas()  #This gives an error
-=======
             if self.includeOffEq:
                 boltzmannBackground = BoltzmannBackground(0, velocityProfile, wallProfileGrid, Tprofile) #first entry is 0 because that's the wall velocity in the wall frame
                 boltzmannSolver = BoltzmannSolver(self.grid, boltzmannBackground, self.particle)
                 offEquilDeltas = boltzmannSolver.getDeltas()  #This gives an error
 
->>>>>>> 971a7a58
             sol = minimize(self.action, wallParams, args=(vevLowT, vevHighT, Tprofile, offEquilDeltas), method='Nelder-Mead', bounds=self.nbrFields*[(0.1/self.Tnucl,100/self.Tnucl)]+(self.nbrFields-1)*[(-10,10)])
             wallParams = sol.x
             i += 1
