--- conflicted
+++ resolved
@@ -139,14 +139,11 @@
             wallOffsets = wallParams[self.nbrFields:]
             wallProfileGrid = self.wallProfile(self.grid.xiValues, vevLowT, vevHighT, wallWidths, wallOffsets)
             Tprofile, velocityProfile = self.findPlasmaProfile(c1, c2, velocityAtz0, vevLowT, vevHighT, wallWidths, wallOffsets, offEquilDeltas, Tplus, Tminus)
-<<<<<<< HEAD
+
 #            boltzmannBackground = BoltzmannBackground(0, velocityProfile, wallProfileGrid, Tprofile) #first entry is 0 because that's the wall velocity in the wall frame
 #            boltzmannSolver = BoltzmannSolver(self.grid, boltzmannBackground, self.particle)
 #            offEquilDeltas = boltzmannSolver.getDeltas()  #This gives an error
-            sol = minimize(self.action, wallParams, args=(vevLowT, vevHighT, Tprofile, offEquilDeltas), method='Nelder-Mead', bounds=self.nbrFields*[(0.1/self.Tnucl,None)]+(self.nbrFields-1)*[(-10,10)])
-=======
             sol = minimize(self.action, wallParams, args=(vevLowT, vevHighT, Tprofile, offEquilDeltas), method='Nelder-Mead', bounds=self.nbrFields*[(0.1/self.Tnucl,100/self.Tnucl)]+(self.nbrFields-1)*[(-10,10)])
->>>>>>> 46a0fa1d
             wallParams = sol.x
             i += 1
 
@@ -189,16 +186,7 @@
         VOut = self.particle.msqVacuum(X)*offEquilDeltas['00']
 
         VLowT,VHighT = self.freeEnergy(vevLowT,Tprofile[0]),self.freeEnergy(vevHighT,Tprofile[-1])
-<<<<<<< HEAD
-        Vref = VLowT + 0.5*(VHighT-VLowT)*(1+np.tanh(self.grid.xiValues/self.grid.L_xi))
-
-        U = GCLQuadrature(np.concatenate(([0], self.grid.L_xi*(V+VOut-Vref)/(1-self.grid.chiValues**2), [0])))
-        K = np.sum((vevHighT-vevLowT)**2/(6*wallWidths))
-        return U+K
-
-
-
-=======
+
         Vref = (VLowT+VHighT)/2 
         
         U = GCLQuadrature(np.concatenate(([0], self.grid.L_xi*(V+VOut-Vref)/(1-self.grid.chiValues**2), [0])))
@@ -206,8 +194,6 @@
         return (U+K)
         
         
-    
->>>>>>> 46a0fa1d
     def momentsOfWallEoM(self, wallParameters, offEquilDeltas):
         wallVelocity = wallParameters[0]
         wallWidths = wallParameters[1:self.nbrFields+1]
