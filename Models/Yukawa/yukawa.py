"""
A simple example model, of a real scalar field coupled to a Dirac fermion
c.f. 2310.02308
"""

import sys
import pathlib
from typing import TYPE_CHECKING
import numpy as np

# WallGo imports
import WallGo  # Whole package, in particular we get WallGo._initializeInternal()
from WallGo import Fields, GenericModel, Particle

# Add the Models folder to the path; need to import the base
# example template
modelsBaseDir = pathlib.Path(__file__).resolve().parent.parent
sys.path.append(str(modelsBaseDir))

from wallGoExampleBase import WallGoExampleBase  # pylint: disable=C0411, C0413, E0401
from wallGoExampleBase import ExampleInputPoint  # pylint: disable=C0411, C0413, E0401

if TYPE_CHECKING:
    import WallGoCollision


class YukawaModel(GenericModel):
    """
    The Yukawa model, inheriting from WallGo.GenericModel.
    """

    def __init__(self) -> None:
        """
        Initialize the Yukawa model.

        Parameters
        ----------

        Returns
        ----------
        cls: YukawaModel
            An object of the YukawaModel class.
        """

        self.modelParameters: dict[str, float] = {}

        # Initialize internal effective potential
        self.effectivePotential = EffectivePotentialYukawa(self)

        # Create a list of particles relevant for the Boltzmann equations
        self.defineParticles()

    # ~ GenericModel interface
    @property
    def fieldCount(self) -> int:
        """How many classical background fields"""
        return 1

    def getEffectivePotential(self) -> "EffectivePotentialYukawa":
        return self.effectivePotential

    # ~

    def defineParticles(self) -> None:
        """
        Define the particles for the model.
        Note that the particle list only needs to contain the
        particles that are relevant for the Boltzmann equations.
        The particles relevant to the effective potential are
        included independently.

        Parameters
        ----------
        None

        Returns
        ----------
        None
        """
        self.clearParticles()

        # === left fermion ===
        # The msqVacuum function of an out-of-equilibrium particle must take
        # a Fields object and return an array of length equal to the number of
        # points in fields.
        def psiMsqVacuum(fields: Fields) -> Fields:
            return self.modelParameters["mf"] + self.modelParameters[
                "y"
            ] * fields.getField(0)

        # The msqDerivative function of an out-of-equilibrium particle must take
        # a Fields object and return an array with the same shape as fields.
        def psiMsqDerivative(fields: Fields) -> Fields:  # pylint: disable = W0613
            return self.modelParameters["y"]

        def psiMsqThermal(T: float) -> float:
            return 1 / 16 * self.modelParameters["y"] ** 2 * T**2

        psiL = Particle(
            "psiL",
            index=1,  # old collision data has top at index 0
            msqVacuum=psiMsqVacuum,
            msqDerivative=psiMsqDerivative,
            msqThermal=psiMsqThermal,
            statistics="Fermion",
            totalDOFs=4,
        )
        psiR = Particle(
            "psiR",
            index=2,  # old collision data has top at index 0
            msqVacuum=psiMsqVacuum,
            msqDerivative=psiMsqDerivative,
            msqThermal=psiMsqThermal,
            statistics="Fermion",
            totalDOFs=4,
        )
        self.addParticle(psiL)
        self.addParticle(psiR)

    def calculateLagrangianParameters(
        self, inputParameters: dict[str, float]
    ) -> dict[str, float]:
        """
        Calculate Lagrangian parameters based on the input parameters.

        Parameters
        ----------
        inputParameters: dict[str, float]
            A dictionary of input parameters for the model.

        Returns
        ----------
        modelParameters: dict[str, float]
            A dictionary of calculated model parameters.
        """
        modelParameters = {}

        # Parameters for "phi" field
        modelParameters = inputParameters

        return modelParameters

    def updateModel(self, newInputParams: dict[str, float]) -> None:
        """Computes new Lagrangian parameters from given input and caches
        them internally. These changes automatically propagate to the
        associated EffectivePotential, particle masses etc.
        """
        newParams = self.calculateLagrangianParameters(newInputParams)
        # Copy to the model dict, do NOT replace the reference.
        # This way the changes propagate to Veff and particles
        self.modelParameters.update(newParams)


class EffectivePotentialYukawa(WallGo.EffectivePotential):
    """
    Effective potential for the Yukawa model.

    This class inherits from the EffectivePotential class and provides the
    necessary methods for calculating the effective potential.
    """

    def __init__(self, owningModel: YukawaModel) -> None:
        """
        Initialize the EffectivePotentialYukawa.
        """

        super().__init__()

        assert owningModel is not None, "Invalid model passed to Veff"

        self.owner = owningModel
        self.modelParameters = self.owner.modelParameters

        print(self.modelParameters)

    # ~ EffectivePotential interface
    fieldCount = 1
    """How many classical background fields"""
    # ~

    def evaluate(
        self, fields: Fields, temperature: float
    ) -> float | np.ndarray:
        """
        Evaluate the effective potential.

        Parameters
        ----------
        fields: Fields
            The field configuration
        temperature: float
            The temperature

        Returns
        ----------
        potentialTotal: float | np.ndarray
            The value of the effective potential
        """
        # getting the field from the list of fields (here just of length 1)
        fields = WallGo.Fields(fields)
        phi = fields.getField(0)

        # the constant term
        f0 = -np.pi**2 / 90 * (1 + 4 * 7 / 8) * temperature**4

        # coefficients of the temperature and field dependent terms
        y = self.modelParameters["y"]
        mf = self.modelParameters["mf"]
        sigmaEff = (
            self.modelParameters["sigma"]
            + 1 / 24 * (self.modelParameters["gamma"] + 4 * y * mf) * temperature**2
        )
        msqEff = (
            self.modelParameters["msq"]
            + 1 / 24 * (self.modelParameters["lam"] + 4 * y**2) * temperature**2
        )

        potentialTotal = (
            f0
            + sigmaEff * phi
            + 1 / 2 * msqEff * phi**2
            + 1 / 6 * self.modelParameters["gamma"] * phi**3
            + 1 / 24 * self.modelParameters["lam"] * phi**4
        )

        return np.array(potentialTotal)


class YukawaModelExample(WallGoExampleBase):
    """
    Sets up the Yukawa model, computes or loads the collison
    integrals, and computes the wall velocity.
    """

    def __init__(self) -> None:
        """"""
        self.bShouldRecalculateCollisions = False

        self.matrixElementFile = pathlib.Path(
            self.exampleBaseDirectory
            / "MatrixElements/MatrixElements_Yukawa.json"
        )

    def initWallGoModel(self) -> "WallGo.GenericModel":
        """
        Initialize the model. This should run after cmdline argument parsing
        so safe to use them here.
        """
        return YukawaModel()

    def initCollisionModel(
        self, wallGoModel: "YukawaModel"
    ) -> "WallGoCollision.PhysicsModel":
        """Initialize the Collision model and set the seed."""

        import WallGoCollision  # pylint: disable = C0415

        # Collision integrations utilize Monte Carlo methods, so RNG is involved.
        # We can set the global seed for collision integrals as follows.
        # This is optional; by default the seed is 0.
        WallGoCollision.setSeed(0)

        collisionModelDefinition = (
            WallGo.collisionHelpers.generateCollisionModelDefinition(wallGoModel)
        )

        # Add in-equilibrium particles that appear in collision processes
        phiParticle = WallGoCollision.ParticleDescription()
        phiParticle.name = "phi"
        phiParticle.index = 0
        phiParticle.bInEquilibrium = True
        phiParticle.bUltrarelativistic = True
        phiParticle.type = WallGoCollision.EParticleType.eBoson
        # mass-sq function not required or used for UR particles,
        # and it cannot be field-dependent for collisions.
        # Backup of what the vacuum mass was intended to be:
        """
        msqVacuum=lambda fields: (
                msq + g * fields.getField(0) + lam / 2 * fields.getField(0) ** 2
            ),
        """

        parameters = WallGoCollision.ModelParameters()

        parameters.addOrModifyParameter("y", wallGoModel.modelParameters["y"])
        parameters.addOrModifyParameter("gamma", wallGoModel.modelParameters["gamma"])
        parameters.addOrModifyParameter("lam", wallGoModel.modelParameters["lam"])
        parameters.addOrModifyParameter("v", 0.0)

        parameters.addOrModifyParameter(
            "mf2", 1 / 16 * wallGoModel.modelParameters["y"] ** 2
        )  # phi thermal mass^2 in units of T
        parameters.addOrModifyParameter(
            "ms2",
            + wallGoModel.modelParameters["lam"] / 24.0
            + wallGoModel.modelParameters["y"] ** 2.0 / 6.0,
        )  # psi thermal mass^2 in units of T

        collisionModelDefinition.defineParticleSpecies(phiParticle)
        collisionModelDefinition.defineParameters(parameters)

        collisionModel = WallGoCollision.PhysicsModel(collisionModelDefinition)

        return collisionModel
    
    def configureCollisionIntegration(
        self, inOutCollisionTensor: "WallGoCollision.CollisionTensor"
    ) -> None:
        """Non-abstract override"""

        import WallGoCollision  # pylint: disable = C0415

        """We can also configure various verbosity settings that are useful when
        you want to see what is going on in long-running integrations. These 
        include progress reporting and time estimates, as well as a full result dump
        of each individual integral to stdout. By default these are all disabled. 
        Here we enable some for demonstration purposes.
        """
        verbosity = WallGoCollision.CollisionTensorVerbosity()
        verbosity.bPrintElapsedTime = (
            True  # report total time when finished with all integrals
        )

        """Progress report when this percentage of total integrals (approximately)
        have been computed. Note that this percentage is per-particle-pair, ie. 
        each (particle1, particle2) pair reports when this percentage of their
        own integrals is done. Note also that in multithreaded runs the 
        progress tracking is less precise.
        """
        verbosity.progressReportPercentage = 0.25

        # Print every integral result to stdout? This is very slow and
        # verbose, intended only for debugging purposes
        verbosity.bPrintEveryElement = False

        inOutCollisionTensor.setIntegrationVerbosity(verbosity)

    def configureManager(self, inOutManager: "WallGo.WallGoManager") -> None:
        """
        Yukawa example uses spatial grid size = 50 and conservation of energy and
        momentum is not enforced to increase stability.
        """
        super().configureManager(inOutManager)
<<<<<<< HEAD
        inOutManager.config.set("PolynomialGrid", "spatialGridSize", "50")
        inOutManager.config.set("EquationOfMotion", "conserveEnergyMomentum", "0")
        inOutManager.config.set("EffectivePotential", "potentialError", "1e-14")
=======
        
        # Increase the number of grid points to increase stability
        inOutManager.config.set("PolynomialGrid", "spatialGridSize", "50")
        
        # In the Yukawa model, most degrees of freedom are treated as out-of-equilibrium
        # This creates an approximate degeneracy in the definition of f_{eq} vs \delta f
        # If we enforce conservation of EM, this will lead to a divergence of the
        # iteration procedure. So we don't enforce it.
        inOutManager.config.set("EquationOfMotion", "conserveEnergyMomentum", "0")
        
        # The potential is polynomial, so it has a smaller error
        inOutManager.config.set("EffectivePotential", "potentialError", "1e-14")
        
        # Decrease the phase tracer tolerance to improve stability
>>>>>>> cf295b2e
        inOutManager.config.set("EffectivePotential", "phaseTracerTol", "1e-8")

    def updateModelParameters(
        self, model: "YukawaModel", inputParameters: dict[str, float]
    ) -> None:
        """Update internal model parameters. This example is constructed so
        that the effective potential and particle mass functions refer to
        model.modelParameters, so be careful not to replace that reference here.
        """

        # oldParams = model.modelParameters.copy()
        model.updateModel(inputParameters)

    def getBenchmarkPoints(self) -> list[ExampleInputPoint]:
        """
        Input parameters, phase info, and settings for the effective potential and
        wall solver for the Yukawa benchmark point.
        """

        output: list[ExampleInputPoint] = []
        output.append(
            ExampleInputPoint(
                {
                    "sigma": 0,
                    "msq": 1,
                    "gamma": -1.28565864794053,
                    "lam": 0.01320208496444000,
                    "y": -0.177421729274665,
                    "mf": 2.0280748307391000,
                },
                WallGo.PhaseInfo(
                    temperature=89.0,  # nucleation temperature
                    phaseLocation1=WallGo.Fields([30.79]),
                    phaseLocation2=WallGo.Fields([192.35]),
                ),
                WallGo.VeffDerivativeSettings(
                    temperatureVariationScale=1.0,
                    fieldValueVariationScale=[
                        100.0,
                    ],
                ),
                WallGo.WallSolverSettings(
                    # we actually do both cases in the common example
                    bIncludeOffEquilibrium=True,
<<<<<<< HEAD
=======
                    # meanFreePathScale is determined here by the annihilation channels,
                    # which go like y^4~1e-3. This is why it has to be small.
>>>>>>> cf295b2e
                    meanFreePathScale=1000000.0, # In units of 1/Tnucl
                    wallThicknessGuess=50.0, # In units of 1/Tnucl
                ),
            )
        )

        return output

    # ~ End WallGoExampleBase interface


if __name__ == "__main__":

    example = YukawaModelExample()
    example.runExample()<|MERGE_RESOLUTION|>--- conflicted
+++ resolved
@@ -341,11 +341,6 @@
         momentum is not enforced to increase stability.
         """
         super().configureManager(inOutManager)
-<<<<<<< HEAD
-        inOutManager.config.set("PolynomialGrid", "spatialGridSize", "50")
-        inOutManager.config.set("EquationOfMotion", "conserveEnergyMomentum", "0")
-        inOutManager.config.set("EffectivePotential", "potentialError", "1e-14")
-=======
         
         # Increase the number of grid points to increase stability
         inOutManager.config.set("PolynomialGrid", "spatialGridSize", "50")
@@ -360,7 +355,6 @@
         inOutManager.config.set("EffectivePotential", "potentialError", "1e-14")
         
         # Decrease the phase tracer tolerance to improve stability
->>>>>>> cf295b2e
         inOutManager.config.set("EffectivePotential", "phaseTracerTol", "1e-8")
 
     def updateModelParameters(
@@ -405,11 +399,8 @@
                 WallGo.WallSolverSettings(
                     # we actually do both cases in the common example
                     bIncludeOffEquilibrium=True,
-<<<<<<< HEAD
-=======
                     # meanFreePathScale is determined here by the annihilation channels,
                     # which go like y^4~1e-3. This is why it has to be small.
->>>>>>> cf295b2e
                     meanFreePathScale=1000000.0, # In units of 1/Tnucl
                     wallThicknessGuess=50.0, # In units of 1/Tnucl
                 ),
