import numpy as np
import numpy.typing as npt
import os
import pathlib
<<<<<<< HEAD
from time import time
=======
import matplotlib.pyplot as plt
>>>>>>> 94576e89

## WallGo imports
import WallGo ## Whole package, in particular we get WallGo.initialize()
from WallGo import GenericModel
from WallGo import Particle
from WallGo import WallGoManager
## For Benoit benchmarks we need the unresummed, non-high-T potential:
from WallGo import EffectivePotential_NoResum
from WallGo import Fields, WallGoResults

## Z2 symmetric SM + singlet model. V = msq |phi|^2 + lam (|phi|^2)^2 + 1/2 b2 S^2 + 1/4 b4 S^4 + 1/2 a2 |phi|^2 S^2
class SingletSM_Z2(GenericModel):

    particles = []
    outOfEquilibriumParticles = []
    modelParameters = {}

    ## Specifying this is REQUIRED
    fieldCount = 2


    def __init__(self, initialInputParameters: dict[str, float]):

        self.modelParameters = self.calculateModelParameters(initialInputParameters)

        # Initialize internal Veff with our params dict. @todo will it be annoying to keep these in sync if our params change?
        self.effectivePotential = EffectivePotentialxSM_Z2(self.modelParameters, self.fieldCount)
        
        self.defineParticles()


    def defineParticles(self) -> None:
        # NB: particle multiplicity is pretty confusing because some internal DOF counting is handled internally already.
        # Eg. for SU3 gluons the multiplicity should be 1, NOT Nc^2 - 1.
        # But we nevertheless need something like this to avoid having to separately define up, down, charm, strange, bottom 
        
        self.clearParticles()

        ## === Top quark ===
        topMsqVacuum = lambda fields: 0.5 * self.modelParameters["yt"]**2 * fields.GetField(0)**2
        topMsqDerivative = lambda fields: self.modelParameters["yt"]**2 * np.transpose([fields.GetField(0),0*fields.GetField(1)])
        topMsqThermal = lambda T: self.modelParameters["g3"]**2 * T**2 / 6.0

        topQuark = Particle("top", 
                            msqVacuum = topMsqVacuum,
                            msqDerivative = topMsqDerivative,
                            msqThermal = topMsqThermal,
                            statistics = "Fermion",
                            inEquilibrium = False,
                            ultrarelativistic = True,
                            totalDOFs = 12
        )
        self.addParticle(topQuark)

        ## === Light quarks, 5 of them ===
        lightQuarkMsqThermal = lambda T: self.modelParameters["g3"]**2 * T**2 / 6.0

        lightQuark = Particle("lightQuark", 
                            msqVacuum = 0.0,
                            msqDerivative = 0.0,
                            msqThermal = lightQuarkMsqThermal,
                            statistics = "Fermion",
                            inEquilibrium = True,
                            ultrarelativistic = True,
                            totalDOFs = 60
        )
        self.addParticle(lightQuark)

        ## === SU(3) gluon ===
        gluonMsqThermal = lambda T: self.modelParameters["g3"]**2 * T**2 * 2.0

        gluon = Particle("gluon", 
                            msqVacuum = 0.0,
                            msqDerivative = 0.0,
                            msqThermal = gluonMsqThermal,
                            statistics = "Boson",
                            inEquilibrium = True,
                            ultrarelativistic = True,
                            totalDOFs = 16
        )
        self.addParticle(gluon)

        


    ## Go from whatever input params --> action params
    def calculateModelParameters(self, inputParameters: dict[str, float]) -> dict[str, float]:
        super().calculateModelParameters(inputParameters)
    
        modelParameters = {}

        v0 = inputParameters["v0"]
        # Scalar eigenvalues
        mh1 = inputParameters["mh1"] # 125 GeV
        mh2 = inputParameters["mh2"]

        ## these are direct inputs:
        modelParameters["RGScale"] = inputParameters["RGScale"]
        modelParameters["a2"] = inputParameters["a2"]
        modelParameters["b4"] = inputParameters["b4"]
        

        modelParameters["lambda"] = 0.5 * mh1**2 / v0**2
        #modelParameters["msq"] = -mh1**2 / 2. # should be same as the following:
        modelParameters["msq"] = -modelParameters["lambda"] * v0**2
        modelParameters["b2"] = mh2**2 - 0.5 * v0**2 * inputParameters["a2"]

        ## Then the gauge/Yukawa sector
        
        Mt = inputParameters["Mt"] 
        MW = inputParameters["MW"]
        MZ = inputParameters["MZ"]

        # helper
        g0 = 2.*MW / v0
        modelParameters["g1"] = g0*np.sqrt((MZ/MW)**2 - 1)
        modelParameters["g2"] = g0
        # Just take QCD coupling as input
        modelParameters["g3"] = inputParameters["g3"]

        modelParameters["yt"] = np.sqrt(1./2.)*g0 * Mt/MW

        return modelParameters

# end model


## For this benchmark model we use the UNRESUMMED 4D potential. Furthermore we use customized interpolation tables for Jb/Jf 
class EffectivePotentialxSM_Z2(EffectivePotential_NoResum):

    def __init__(self, modelParameters: dict[str, float], fieldCount: int):
        super().__init__(modelParameters, fieldCount)
        ## ... do singlet+SM specific initialization here. The super call already gave us the model params

        ## Count particle degrees-of-freedom to facilitate inclusion of light particle contributions to ideal gas pressure
        self.num_boson_dof = 29 
        self.num_fermion_dof = 90 


        """For this benchmark model we do NOT use the default integrals from WallGo.
        This is because the benchmark points we're comparing with were originally done with integrals from CosmoTransitions. 
        In real applications we recommend using the WallGo default implementations.
        """
        self._configureBenchmarkIntegrals()


    def _configureBenchmarkIntegrals(self):
        
        ## Load custom interpolation tables for Jb/Jf. 
        # These should be the same as what CosmoTransitions version 2.0.2 provides by default.
        thisFileDirectory = os.path.dirname(os.path.abspath(__file__))
        self.integrals.Jb.readInterpolationTable(os.path.join(thisFileDirectory, "interpolationTable_Jb_testModel.txt"), bVerbose=False)
        self.integrals.Jf.readInterpolationTable(os.path.join(thisFileDirectory, "interpolationTable_Jf_testModel.txt"), bVerbose=False)
        
        self.integrals.Jb.disableAdaptiveInterpolation()
        self.integrals.Jf.disableAdaptiveInterpolation()

        """And force out-of-bounds constant extrapolation because this is what CosmoTransitions does
        => not really reliable for very negative (m/T)^2 ! 
        Strictly speaking: For x > xmax, CosmoTransitions just returns 0. But a constant extrapolation is OK since the integral is very small 
        at the upper limit.
        """

        from WallGo.InterpolatableFunction import EExtrapolationType
        self.integrals.Jb.setExtrapolationType(extrapolationTypeLower = EExtrapolationType.CONSTANT, 
                                               extrapolationTypeUpper = EExtrapolationType.CONSTANT)
        
        self.integrals.Jf.setExtrapolationType(extrapolationTypeLower = EExtrapolationType.CONSTANT, 
                                               extrapolationTypeUpper = EExtrapolationType.CONSTANT)
        
    

    ## ---------- EffectivePotential overrides. 
    # The user needs to define evaluate(), which has to return value of the effective potential when evaluated at a given field configuration, temperature pair. 
    # Remember to include full T-dependence, including eg. the free energy contribution from photons (which is field-independent!)

    def evaluate(self, fields: Fields, temperature: float, checkForImaginary: bool = False) -> complex:

        # for Benoit benchmark we don't use high-T approx and no resummation: just Coleman-Weinberg with numerically evaluated thermal 1-loop

        # phi ~ 1/sqrt(2) (0, v), S ~ x
        fields = Fields(fields)
        v, x = fields.GetField(0), fields.GetField(1)

        msq = self.modelParameters["msq"]
        b2 = self.modelParameters["b2"]
        lam = self.modelParameters["lambda"]
        b4 = self.modelParameters["b4"]
        a2 = self.modelParameters["a2"]

        RGScale = self.modelParameters["RGScale"]

        """
        # Get thermal masses
        thermalParams = self.getThermalParameters(temperature)
        mh1_thermal = msq - thermalParams["msq"] # need to subtract since msq in thermalParams is msq(T=0) + T^2 (...)
        mh2_thermal = b2 - thermalParams["b2"]
        """

        # tree level potential
        V0 = 0.5*msq*v**2 + 0.25*lam*v**4 + 0.5*b2*x**2 + 0.25*b4*x**4 + 0.25*a2*v**2 *x**2

        # From Philipp. @todo should probably use the list of defined particles here?
        bosonStuff = self.boson_massSq(fields, temperature)
        fermionStuff = self.fermion_massSq(fields, temperature)

        VTotal = (
            V0 
            + self.constantTerms(temperature)
            + self.V1(bosonStuff, fermionStuff, RGScale, checkForImaginary) 
            + self.V1T(bosonStuff, fermionStuff, temperature, checkForImaginary)
        )

        return VTotal
    

    def constantTerms(self, temperature: npt.ArrayLike) -> npt.ArrayLike:
        """Need to explicitly compute field-independent but T-dependent parts
        that we don't already get from field-dependent loops. At leading order in high-T expansion these are just
        (minus) the ideal gas pressure of light particles that were not integrated over in the one-loop part.
        """

        ## See Eq. (39) in hep-ph/0510375 for general LO formula

        ## How many degrees of freedom we have left. I'm hardcoding the number of DOFs that were done in evaluate(), could be better to pass it from there though
        dofsBoson = self.num_boson_dof - 14
        dofsFermion = self.num_fermion_dof - 12 ## we only did top quark loops

        ## Fermions contribute with a magic 7/8 prefactor as usual. Overall minus sign since Veff(min) = -pressure
        return -(dofsBoson + 7./8. * dofsFermion) * np.pi**2 * temperature**4 / 90.


    ## High-T stuff commented out for now
    """
    ## Evaluate the potential in high-T approx (but keep 4D units)
    def evaluateHighT(self, fields: np.ndarray[float], temperature: float) -> complex:

        v = fields[0] # phi ~ 1/sqrt(2) (0, v)
        x = fields[1] # just S -> S + x 
        T = temperature

        # 4D units
        thermalParameters = self.getThermalParameters(temperature)
        
        msq = thermalParameters["msq"]
        lam = thermalParameters["lambda"]
        b2 = thermalParameters["b2"]
        b4 = thermalParameters["b4"]
        a2 = thermalParameters["a2"]
        

        # tree level potential
        V0 = 0.5 * msq * v**2 + 0.25 * lam * v**4 + 0.5*b2*x**2 + 0.25*b4*x**4 + 0.25*a2*v**2 * x**2

        ## @todo should have something like a static class just for defining loop integrals. NB: m^2 can be negative for scalars so make it complex
        J3 = lambda msq : -(msq + 0j)**(3/2) / (12.*np.pi) * T # keep 4D units

        ## Cheating a bit here and just hardcoding gauge/"goldstone" masses
        mWsq = thermalParameters["g2"]**2 * v**2 / 4.
        mZsq = (thermalParameters["g1"]**2 + thermalParameters["g2"]**2) * v**2 / 4.
        mGsq = msq + lam*v**2 + 0.5*a2*x**2


        ## Scalar mass matrix needs diagonalization, just doing it manually here
        # matrix ( a, b // b, c)

        A = msq + 0.5*a2*x**2 + 3.*v**2*lam
        B = b2 + 0.5*a2*v**2 + 3.*b4*x**2
        C = a2 *v*x 
        thingUnderSqrt = A**2 + B**2 - 2.*A*B + 4.*C**2

        msqEig1 = 0.5 * (A + B - np.sqrt(thingUnderSqrt))
        msqEig2 = 0.5 * (A + B + np.sqrt(thingUnderSqrt))
        
    
        # NLO 1-loop correction in Landau gauge. So g^3, Debyes are integrated out by getThermalParameters
        V1 = 2*(3-1) * J3(mWsq) + (3-1) * J3(mZsq) + 3.*J3(mGsq) + J3(msqEig1) + J3(msqEig2)

        VTotal = V0 + V1
        return VTotal
    

    ## Calculates thermally corrected parameters to use in Veff. So basically 3D effective params but keeping 4D units
    def getThermalParameters(self, temperature: float) -> dict[str, float]:
        T = temperature
        msq = self.modelParameters["msq"]
        lam = self.modelParameters["lambda"]
        yt = self.modelParameters["yt"]
        g1 = self.modelParameters["g1"]
        g2 = self.modelParameters["g2"]
        
        b2 = self.modelParameters["b2"]
        a2 = self.modelParameters["a2"]
        b4 = self.modelParameters["b4"]

        ## LO matching: only masses get corrected
        thermalParameters = self.modelParameters.copy()

        thermalParameters["msq"] = msq + T**2 / 16. * (3. * g2**2 + g1**2 + 4.*yt**2 + 8.*lam) + T**2 * a2 / 24.

        thermalParameters["b2"] = b2 + T**2 * (1./6. *a2 + 1./4. *b4)

        # how many Higgs doublets / fermion generations
        Nd = 1
        Nf = 3

        ## Debye masses squared (U1, SU2) 
        mDsq1 = g1**2 * T**2 * (Nd/6. + 5.*Nf/9.)
        mDsq2 = g2**2 * T**2 * ( (4. + Nd) / 6. + Nf/3.)
        mD1 = np.sqrt(mDsq1)
        mD2 = np.sqrt(mDsq2)

        ## Let's also integrate out A0/B0
        h3 = g2**2 / 4.
        h3p = g2**2 / 4.
        h3pp = g2*g1 / 2.

        thermalParameters["msq"] += -1/(4.*np.pi) * T * (3. * h3 * mD2 + h3p * mD1)
        thermalParameters["lambda"] += -1/(4.*np.pi) * T * (3.*h3**2 / mD2 + h3p**2 / mD1 + h3pp**2 / (mD1 + mD2))

        # skipping corrections to gauge couplings because those are not needed at O(g^3)

        # But adding these as Benoit benchmark needs them explicitly...?
        thermalParameters["mDsq1"] = mDsq1
        thermalParameters["mDsq2"] = mDsq2

        return thermalParameters
    """

    def boson_massSq(self, fields: Fields, temperature):

        v, x = fields.GetField(0), fields.GetField(1)

        # TODO: numerical determination of scalar masses from V0

        msq = self.modelParameters["msq"]
        lam = self.modelParameters["lambda"]
        g1 = self.modelParameters["g1"]
        g2 = self.modelParameters["g2"]
        
        b2 = self.modelParameters["b2"]
        a2 = self.modelParameters["a2"]
        b4 = self.modelParameters["b4"]

        
        # Scalar masses, just diagonalizing manually. matrix (A C // C B)
        A = msq + 0.5*a2*x**2 + 3.*v**2*lam
        B = b2 + 0.5*a2*v**2 + 3.*b4*x**2
        C = a2 *v*x 
        thingUnderSqrt = A**2 + B**2 - 2.*A*B + 4.*C**2

        msqEig1 = 0.5 * (A + B - np.sqrt(thingUnderSqrt))
        msqEig2 = 0.5 * (A + B + np.sqrt(thingUnderSqrt))

        mWsq = g2**2 * v**2 / 4.
        mZsq = (g1**2 + g2**2) * v**2 / 4.
        # "Goldstones"
        mGsq = msq + lam*v**2 + 0.5*a2*x**2

        # this feels error prone:

        # h, s, chi, W, Z
        massSq = np.column_stack( (msqEig1, msqEig2, mGsq, mWsq, mZsq) )
        degreesOfFreedom = np.array([1,1,3,6,3]) 
        c = np.array([3/2,3/2,3/2,5/6,5/6])

        return massSq, degreesOfFreedom, c
    

    def fermion_massSq(self, fields: Fields, temperature):

        v = fields.GetField(0)

        # Just top quark, others are taken massless
        yt = self.modelParameters["yt"]
        mtsq = yt**2 * v**2 / 2
    
        # @todo include spins for each particle

        massSq = np.stack((mtsq,), axis=-1)
        degreesOfFreedom = np.array([12])
        
        return massSq, degreesOfFreedom



def main():

    WallGo.initialize()

    # loading in local config file
    # WallGo.config.readINI(
    #     pathlib.Path(__file__).parent.resolve() / "WallGoSettings.ini"
    # )

    # Print WallGo config. This was read by WallGo.initialize()
    print("=== WallGo configuration options ===")
    print(WallGo.config)

    ## Guess of the wall thickness
    wallThicknessIni = 0.05
    
    # Estimate of the mean free path of the particles in the plasma
    meanFreePath = 1

    ## Create WallGo control object
        # The following 2 parameters are used to estimate the optimal value of dT used 
    # for the finite difference derivatives of the potential.
    # Temperature scale over which the potential changes by O(1). A good value would be of order Tc-Tn.
    temperatureScale = 10.
    # Field scale over which the potential changes by O(1). A good value would be similar to the field VEV.
    # Can either be a single float, in which case all the fields have the same scale, or an array.
    fieldScale = [10.,10.]
    manager = WallGoManager(wallThicknessIni, meanFreePath, temperatureScale, fieldScale)


    """Initialize your GenericModel instance. 
    The constructor currently requires an initial parameter input, but this is likely to change in the future
    """

    ## QFT model input. Some of these are probably not intended to change, like gauge masses. Could hardcode those directly in the class.
    inputParameters = {
        #"RGScale" : 91.1876,
        "RGScale" : 125., # <- Benoit benchmark
        "v0" : 246.0,
        "MW" : 80.379,
        "MZ" : 91.1876,
        "Mt" : 173.0,
        "g3" : 1.2279920495357861,
        # scalar specific, choose Benoit benchmark values
        "mh1" : 125.0,
        "mh2" : 120.0,
        "a2" : 0.9,
        "b4" : 1.0
    }

    model = SingletSM_Z2(inputParameters)

    """ Register the model with WallGo. This needs to be done only once. 
    If you need to use multiple models during a single run, we recommend creating a separate WallGoManager instance for each model. 
    """
    manager.registerModel(model)

    ## ---- Directory name for collisions integrals. Currently we just load these
    collisionDirectory = pathlib.Path(__file__).parent.resolve() / "collisions_N11"
    manager.loadCollisionFiles(collisionDirectory)


    ## ---- This is where you'd start an input parameter loop if doing parameter-space scans ----
    

    """ Example mass loop that just does one value of mh2. Note that the WallGoManager class is NOT thread safe internally, 
    so it is NOT safe to parallelize this loop eg. with OpenMP. We recommend ``embarrassingly parallel`` runs for large-scale parameter scans. 
    """  
    values_mh2 = [ 120.0 ]
    for mh2 in values_mh2:

        inputParameters["mh2"] = mh2

        modelParameters = model.calculateModelParameters(inputParameters)

        """In addition to model parameters, WallGo needs info about the phases at nucleation temperature.
        Use the WallGo.PhaseInfo dataclass for this purpose. Transition goes from phase1 to phase2.
        """
        Tn = 100. ## nucleation temperature
        phaseInfo = WallGo.PhaseInfo(temperature = Tn, 
                                        phaseLocation1 = WallGo.Fields( [0.0, 200.0] ), 
                                        phaseLocation2 = WallGo.Fields( [246.0, 0.0] ))
        

        """Give the input to WallGo. It is NOT enough to change parameters directly in the GenericModel instance because
            1) WallGo needs the PhaseInfo 
            2) WallGoManager.setParameters() does parameter-specific initializations of internal classes
        """ 
        manager.setParameters(phaseInfo)

        ## TODO initialize collisions. Either do it here or already in registerModel(). 
        ## But for now it's just hardcoded in Boltzmann.py and __init__.py

        """WallGo can now be used to compute wall stuff!"""

        ## ---- Solve wall speed in Local Thermal Equilibrium approximation

        vwLTE = manager.wallSpeedLTE()

        print(f"LTE wall speed: {vwLTE}")

        ## ---- Solve field EOM. For illustration, first solve it without any out-of-equilibrium contributions. The resulting wall speed should match the LTE result:

        ## This will contain wall widths and offsets for each classical field. Offsets are relative to the first field, so first offset is always 0
        wallParams: WallGo.WallParams
        
        ## Computes the detonation solutions
        wallGoInterpolationResults = manager.solveWallDetonation()
        print(wallGoInterpolationResults.wallVelocities)
        plt.plot(wallGoInterpolationResults.velocityGrid, wallGoInterpolationResults.pressures)
        plt.grid()
        plt.show()
        

        bIncludeOffEq = False
        print(f"=== Begin EOM with {bIncludeOffEq=} ===")

        results = manager.solveWall(bIncludeOffEq)
        wallVelocity = results.wallVelocity
        widths = results.wallWidths
        offsets = results.wallOffsets

        print(f"{wallVelocity=}")
        print(f"{widths=}")
        print(f"{offsets=}")

        ## Repeat with out-of-equilibrium parts included. This requires solving Boltzmann equations, invoked automatically by solveWall()  
        bIncludeOffEq = True
        print(f"=== Begin EOM with {bIncludeOffEq=} ===")
        
        t = time()
        results = manager.solveWall(bIncludeOffEq)
        print(f"{time()-t=}")
        wallVelocity = results.wallVelocity
        widths = results.wallWidths
        offsets = results.wallOffsets

        print(f"{wallVelocity=}")
        print(f"{widths=}")
        print(f"{offsets=}")

        # some estimate of deviation from O(dz^2) finite difference method
        delta00 = results.Deltas.Delta00.coefficients[0]
        delta00FD = results.DeltasFiniteDifference.Delta00.coefficients[0]
        errorFD = np.linalg.norm(delta00 - delta00FD) / np.linalg.norm(delta00)
        print(f"finite difference error = {errorFD}")


    # end parameter-space loop

# end main()


## Don't run the main function if imported to another file
if __name__ == "__main__":
    main()<|MERGE_RESOLUTION|>--- conflicted
+++ resolved
@@ -2,11 +2,7 @@
 import numpy.typing as npt
 import os
 import pathlib
-<<<<<<< HEAD
-from time import time
-=======
 import matplotlib.pyplot as plt
->>>>>>> 94576e89
 
 ## WallGo imports
 import WallGo ## Whole package, in particular we get WallGo.initialize()
@@ -500,11 +496,11 @@
         wallParams: WallGo.WallParams
         
         ## Computes the detonation solutions
-        wallGoInterpolationResults = manager.solveWallDetonation()
-        print(wallGoInterpolationResults.wallVelocities)
-        plt.plot(wallGoInterpolationResults.velocityGrid, wallGoInterpolationResults.pressures)
-        plt.grid()
-        plt.show()
+        # wallGoInterpolationResults = manager.solveWallDetonation()
+        # print(wallGoInterpolationResults.wallVelocities)
+        # plt.plot(wallGoInterpolationResults.velocityGrid, wallGoInterpolationResults.pressures)
+        # plt.grid()
+        # plt.show()
         
 
         bIncludeOffEq = False
@@ -523,9 +519,7 @@
         bIncludeOffEq = True
         print(f"=== Begin EOM with {bIncludeOffEq=} ===")
         
-        t = time()
         results = manager.solveWall(bIncludeOffEq)
-        print(f"{time()-t=}")
         wallVelocity = results.wallVelocity
         widths = results.wallWidths
         offsets = results.wallOffsets
