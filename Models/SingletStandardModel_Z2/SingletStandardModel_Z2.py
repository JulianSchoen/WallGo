import numpy as np
import os

## WallGo imports
import WallSpeed ## Whole package, in particular we get WallSpeed.initialize()
from WallSpeed import GenericModel
from WallSpeed import Particle
from WallSpeed import WallGoManager
from WallSpeed import FreeEnergy
## For Benoit benchmarks we need the unresummed, non-high-T potential:
from WallSpeed import EffectivePotential_NoResum

## Z2 symmetric SM + singlet model. V = msq |phi|^2 + lam (|phi|^2)^2 + 1/2 b2 S^2 + 1/4 b4 S^4 + 1/2 a2 |phi|^2 S^2
class SingletSM_Z2(GenericModel):

    particles = np.array([], dtype=Particle)
    outOfEquilibriumParticles = np.array([], dtype=Particle)
    modelParameters = {}

    ## Specifying this is REQUIRED
    fieldCount = 2


    def __init__(self, initialInputParameters: dict[str, float]):

        self.modelParameters = self.calculateModelParameters(initialInputParameters)

        # Initialize internal Veff with our params dict. @todo will it be annoying to keep these in sync if our params change?
        self.effectivePotential = EffectivePotentialxSM_Z2(self.modelParameters, self.fieldCount)


        # Initialize interpolated FreeEnergy
        self.freeEnergy1 = FreeEnergy(self.effectivePotential, [ 0.0, 200.0 ])
        self.freeEnergy2 = FreeEnergy(self.effectivePotential, [ 246.0, 0.0 ])

        ## Define particles. this is a lot of clutter, especially if the mass expressions are long, 
        ## so @todo define these in a separate file? 
        
        # NB: particle multiplicity is pretty confusing because some internal DOF counting is handled internally already.
        # Eg. for SU3 gluons the multiplicity should be 1, NOT Nc^2 - 1.
        # But we nevertheless need something like this to avoid having to separately define up, down, charm, strange, bottom 
        
        ## === Top quark ===
        topMsqVacuum = lambda fields: 0.5 * self.modelParameters["yt"]**2 * fields[0]**2
        topMsqThermal = lambda T: self.modelParameters["g3"]**2 * T**2 / 6.0

        topQuark = Particle("top", 
                            msqVacuum = topMsqVacuum,
                            msqThermal = topMsqThermal,
                            statistics = "Fermion",
                            inEquilibrium = False,
                            ultrarelativistic = True,
                            multiplicity = 1
        )
        self.addParticle(topQuark)

        ## === Light quarks, 5 of them ===
        lightQuarkMsqThermal = lambda T: self.modelParameters["g3"]**2 * T**2 / 6.0

        lightQuark = Particle("lightQuark", 
                            msqVacuum = 0.0,
                            msqThermal = lightQuarkMsqThermal,
                            statistics = "Fermion",
                            inEquilibrium = True,
                            ultrarelativistic = True,
                            multiplicity = 5
        )
        self.addParticle(lightQuark)

        ## === SU(3) gluon ===
        gluonMsqThermal = lambda T: self.modelParameters["g3"]**2 * T**2 * 2.0

        gluon = Particle("gluon", 
                            msqVacuum = 0.0,
                            msqThermal = gluonMsqThermal,
                            statistics = "Boson",
                            inEquilibrium = True,
                            ultrarelativistic = True,
                            multiplicity = 1
        )
        self.addParticle(gluon)




    ## Go from whatever input params --> action params
    def calculateModelParameters(self, inputParameters: dict[str, float]) -> dict[str, float]:
        super().calculateModelParameters(inputParameters)
    
        modelParameters = {}

        v0 = inputParameters["v0"]
        # Scalar eigenvalues
        mh1 = inputParameters["mh1"] # 125 GeV
        mh2 = inputParameters["mh2"]

        ## these are direct inputs:
        modelParameters["RGScale"] = inputParameters["RGScale"]
        modelParameters["a2"] = inputParameters["a2"]
        modelParameters["b4"] = inputParameters["b4"]
        

        modelParameters["lambda"] = 0.5 * mh1**2 / v0**2
        #modelParameters["msq"] = -mh1**2 / 2. # should be same as the following:
        modelParameters["msq"] = -modelParameters["lambda"] * v0**2
        modelParameters["b2"] = mh2**2 - 0.5 * v0**2 * inputParameters["a2"]

        ## Then the gauge/Yukawa sector
        
        Mt = inputParameters["Mt"] 
        MW = inputParameters["MW"]
        MZ = inputParameters["MZ"]

        # helper
        g0 = 2.*MW / v0
        modelParameters["g1"] = g0*np.sqrt((MZ/MW)**2 - 1)
        modelParameters["g2"] = g0
        # Just take QCD coupling as input
        modelParameters["g3"] = inputParameters["g3"]

        modelParameters["yt"] = np.sqrt(1./2.)*g0 * Mt/MW

        return modelParameters



# end model


## For this benchmark model we use the UNRESUMMED 4D potential. Furthermore we use customized interpolation tables for Jb/Jf 
class EffectivePotentialxSM_Z2(EffectivePotential_NoResum):

    def __init__(self, modelParameters: dict[str, float], fieldCount: int):
        super().__init__(modelParameters, fieldCount)
        ## ... do singlet+SM specific initialization here. The super call already gave us the model params

        self.num_boson_dof = 29 
        self.num_fermion_dof = 90 


        """For this benchmark model we do NOT use the default integrals from WallGo.
        This is because the benchmark points we're comparing with were originally done with integrals from CosmoTransitions. 
        In real applications we recommend using the WallGo default implementations.
        """
        self._configureBenchmarkIntegrals()


    def _configureBenchmarkIntegrals(self):
        
        ## Load custom interpolation tables for Jb/Jf. 
        # These should be the same as what CosmoTransitions version 2.0.2 provides by default.
        thisFileDirectory = os.path.dirname(os.path.abspath(__file__))
        self.integrals.Jb.readInterpolationTable(os.path.join(thisFileDirectory, "interpolationTable_Jb_testModel.txt"), bVerbose=False)
        self.integrals.Jf.readInterpolationTable(os.path.join(thisFileDirectory, "interpolationTable_Jf_testModel.txt"), bVerbose=False)
        
        self.integrals.Jb.disableAdaptiveInterpolation()
        self.integrals.Jf.disableAdaptiveInterpolation()

        """And force out-of-bounds constant extrapolation because this is what CosmoTransitions does
        => not really reliable for very negative (m/T)^2 ! 
        Strictly speaking: For x > xmax, CosmoTransitions just returns 0. But a constant extrapolation is OK since the integral is very small 
        at the upper limit.
        """

        from WallSpeed.InterpolatableFunction import EExtrapolationType
        self.integrals.Jb.setExtrapolationType(extrapolationTypeLower = EExtrapolationType.CONSTANT, 
                                               extrapolationTypeUpper = EExtrapolationType.CONSTANT)
        
        self.integrals.Jf.setExtrapolationType(extrapolationTypeLower = EExtrapolationType.CONSTANT, 
                                               extrapolationTypeUpper = EExtrapolationType.CONSTANT)
        
    def evaluate(self, fields: np.ndarray[float], temperature: float) -> complex:
        #return evaluateHighT(fields, temperature)
        # for Benoit benchmark we don't use high-T approx and no resummation: just Coleman-Weinberg with numerically evaluated thermal 1-loop

        fields = np.asanyarray(fields) 
        v = fields[0] # phi ~ 1/sqrt(2) (0, v)
        x = fields[1] # just S -> S + x 

        msq = self.modelParameters["msq"]
        b2 = self.modelParameters["b2"]
        lam = self.modelParameters["lambda"]
        b4 = self.modelParameters["b4"]
        a2 = self.modelParameters["a2"]

        """
        # Get thermal masses
        thermalParams = self.getThermalParameters(temperature)
        mh1_thermal = msq - thermalParams["msq"] # need to subtract since msq in thermalParams is msq(T=0) + T^2 (...)
        mh2_thermal = b2 - thermalParams["b2"]
        """

        ## These need to be arrays! Because other classes call this function with a nested list of field values.
        ## So @todo make all our funct arguments be numpy arrays?
        v = np.asanyarray(v)
        x = np.asanyarray(x)

        # tree level potential
        V0 = 0.5*msq*v**2 + 0.25*lam*v**4 + 0.5*b2*x**2 + 0.25*b4*x**4 + 0.25*a2*v**2 *x**2

        # From Philipp. @todo should probably use the list of defined particles here?
        bosonStuff = self.boson_massSq(fields, temperature)
        fermionStuff = self.fermion_massSq(fields, temperature)

        RGScale = self.modelParameters["RGScale"]
        VTotal = (
            + self.pressureLO(bosonStuff, fermionStuff, temperature)
            + V0
            + self.V1(bosonStuff, fermionStuff, RGScale) 
            + self.V1T(bosonStuff, fermionStuff, temperature)
        )

        return VTotal


    ## High-T stuff commented out for now
    """
    ## Evaluate the potential in high-T approx (but keep 4D units)
    def evaluateHighT(self, fields: np.ndarray[float], temperature: float) -> complex:

        v = fields[0] # phi ~ 1/sqrt(2) (0, v)
        x = fields[1] # just S -> S + x 
        T = temperature

        # 4D units
        thermalParameters = self.getThermalParameters(temperature)
        
        msq = thermalParameters["msq"]
        lam = thermalParameters["lambda"]
        b2 = thermalParameters["b2"]
        b4 = thermalParameters["b4"]
        a2 = thermalParameters["a2"]
        

        # tree level potential
        V0 = 0.5 * msq * v**2 + 0.25 * lam * v**4 + 0.5*b2*x**2 + 0.25*b4*x**4 + 0.25*a2*v**2 * x**2

        ## @todo should have something like a static class just for defining loop integrals. NB: m^2 can be negative for scalars so make it complex
        J3 = lambda msq : -(msq + 0j)**(3/2) / (12.*np.pi) * T # keep 4D units

        ## Cheating a bit here and just hardcoding gauge/"goldstone" masses
        mWsq = thermalParameters["g2"]**2 * v**2 / 4.
        mZsq = (thermalParameters["g1"]**2 + thermalParameters["g2"]**2) * v**2 / 4.
        mGsq = msq + lam*v**2 + 0.5*a2*x**2


        ## Scalar mass matrix needs diagonalization, just doing it manually here
        # matrix ( a, b // b, c)

        A = msq + 0.5*a2*x**2 + 3.*v**2*lam
        B = b2 + 0.5*a2*v**2 + 3.*b4*x**2
        C = a2 *v*x 
        thingUnderSqrt = A**2 + B**2 - 2.*A*B + 4.*C**2

        msqEig1 = 0.5 * (A + B - np.sqrt(thingUnderSqrt))
        msqEig2 = 0.5 * (A + B + np.sqrt(thingUnderSqrt))
        
    
        # NLO 1-loop correction in Landau gauge. So g^3, Debyes are integrated out by getThermalParameters
        V1 = 2*(3-1) * J3(mWsq) + (3-1) * J3(mZsq) + 3.*J3(mGsq) + J3(msqEig1) + J3(msqEig2)

        VTotal = V0 + V1
        return VTotal
    

    ## Calculates thermally corrected parameters to use in Veff. So basically 3D effective params but keeping 4D units
    def getThermalParameters(self, temperature: float) -> dict[str, float]:
        T = temperature
        msq = self.modelParameters["msq"]
        lam = self.modelParameters["lambda"]
        yt = self.modelParameters["yt"]
        g1 = self.modelParameters["g1"]
        g2 = self.modelParameters["g2"]
        
        b2 = self.modelParameters["b2"]
        a2 = self.modelParameters["a2"]
        b4 = self.modelParameters["b4"]

        ## LO matching: only masses get corrected
        thermalParameters = self.modelParameters.copy()

        thermalParameters["msq"] = msq + T**2 / 16. * (3. * g2**2 + g1**2 + 4.*yt**2 + 8.*lam) + T**2 * a2 / 24.

        thermalParameters["b2"] = b2 + T**2 * (1./6. *a2 + 1./4. *b4)

        # how many Higgs doublets / fermion generations
        Nd = 1
        Nf = 3

        ## Debye masses squared (U1, SU2) 
        mDsq1 = g1**2 * T**2 * (Nd/6. + 5.*Nf/9.)
        mDsq2 = g2**2 * T**2 * ( (4. + Nd) / 6. + Nf/3.)
        mD1 = np.sqrt(mDsq1)
        mD2 = np.sqrt(mDsq2)

        ## Let's also integrate out A0/B0
        h3 = g2**2 / 4.
        h3p = g2**2 / 4.
        h3pp = g2*g1 / 2.

        thermalParameters["msq"] += -1/(4.*np.pi) * T * (3. * h3 * mD2 + h3p * mD1)
        thermalParameters["lambda"] += -1/(4.*np.pi) * T * (3.*h3**2 / mD2 + h3p**2 / mD1 + h3pp**2 / (mD1 + mD2))

        # skipping corrections to gauge couplings because those are not needed at O(g^3)

        # But adding these as Benoit benchmark needs them explicitly...?
        thermalParameters["mDsq1"] = mDsq1
        thermalParameters["mDsq2"] = mDsq2

        return thermalParameters
    """

    def boson_massSq(self, fields, temperature):

        # Is this necessary?
        fields = np.asanyarray(fields)
        T = np.asanyarray(temperature)
        v, x = fields[0,...], fields[1,...]

        # TODO: numerical determination of scalar masses from V0

        msq = self.modelParameters["msq"]
        lam = self.modelParameters["lambda"]
        yt = self.modelParameters["yt"]
        g1 = self.modelParameters["g1"]
        g2 = self.modelParameters["g2"]
        
        b2 = self.modelParameters["b2"]
        a2 = self.modelParameters["a2"]
        b4 = self.modelParameters["b4"]

        
        # Scalar masses, just diagonalizing manually. matrix (A C // C B)
        A = msq + 0.5*a2*x**2 + 3.*v**2*lam
        B = b2 + 0.5*a2*v**2 + 3.*b4*x**2
        C = a2 *v*x 
        thingUnderSqrt = A**2 + B**2 - 2.*A*B + 4.*C**2

        msqEig1 = 0.5 * (A + B - np.sqrt(thingUnderSqrt))
        msqEig2 = 0.5 * (A + B + np.sqrt(thingUnderSqrt))

        mWsq = self.modelParameters["g2"]**2 * v**2 / 4.
        mZsq = (self.modelParameters["g1"]**2 + self.modelParameters["g2"]**2) * v**2 / 4.
        # "Goldstones"
        mGsq = msq + lam*v**2 + 0.5*a2*x**2

        # this feels error prone:

        # h, s, chi, W, Z
        massSq = np.column_stack( (msqEig1, msqEig2, mGsq, mWsq, mZsq) )
        degreesOfFreedom = np.array([1,1,3,6,3]) 
        c = np.array([3/2,3/2,3/2,5/6,5/6])

        return massSq, degreesOfFreedom, c
    

    def fermion_massSq(self, fields, temperature):

        fields = np.asanyarray(fields)
        v, x = fields[0,...], fields[1,...]

        # Just top quark, others are taken massless
        yt = self.modelParameters["yt"]
        mtsq = yt**2 * v**2 / 2
    
        # @todo include spins for each particle

        massSq = np.stack((mtsq,), axis=-1)
        degreesOfFreedom = np.array([12])
        
        return massSq, degreesOfFreedom



def main():

    WallSpeed.initialize()

    ## Create WallGo control object
    manager = WallGoManager()


    """Initialize your GenericModel instance. 
    The constructor currently requires an initial parameter input, but this is likely to change in the future
    """

    ## QFT model input. Some of these are probably not intended to change, like gauge masses. Could hardcode those directly in the class.
    inputParameters = {
        #"RGScale" : 91.1876,
        "RGScale" : 125., # <- Benoit benchmark
        "v0" : 246.0,
        "MW" : 80.379,
        "MZ" : 91.1876,
        "Mt" : 173.0,
        "g3" : 1.2279920495357861,
        # scalar specific, choose Benoit benchmark values
        "mh1" : 125.0,
        "mh2" : 120.0,
        "a2" : 0.9,
        "b4" : 1.0
    }

    model = SingletSM_Z2(inputParameters)

    """ Register the model with WallGo. This needs to be done only once. 
    If you need to use multiple models during a single run, we recommend creating a separate WallGoManager instance for each model. 
    """
    manager.registerModel(model)

    ## ---- Here is where you'd start an input parameter loop if doing parameter-space scans ----
    
    """ Example mass loop that just does one value of mh2. Note that the WallGoManager class is NOT thread safe internally, 
    so it is NOT safe to parallelize this loop eg. with OpenMP. We recommend ``embarrassingly parallel`` runs for large-scale parameter scans. 
    """  
    values_mh2 = [ 120.0 ]
    for mh2 in values_mh2:

        inputParameters["mh2"] = mh2

        """In addition to model parameters, WallGo needs info about the phases at nucleation temperature.
        Use the WallSpeed.PhaseInfo dataclass for this purpose. Transition goes from phase1 to phase2.
        """
        Tn = 100. ## nucleation temperature
        phaseInfo = WallSpeed.PhaseInfo(temperature = Tn, 
                                        phaseLocation1 = [ 0.0, 200.0 ], 
                                        phaseLocation2 = [ 246.0, 0.0 ])

<<<<<<< HEAD
    # c1, c2, Tp, Tm, vMid = manager.hydro.findHydroBoundaries(0.5229)
    # #adding this makes EOM complete but without sensible wallspeedg
    # c1, c2, Tp, Tm, vMid = manager.hydro.findHydroBoundaries(0.01)

    # print("findHydroBoundaries() result:")
    # print(f"c1 = {c1}, c2 = {c2}, Tp = {Tp}, Tm = {Tm}, vMid = {vMid}")
=======
        """Give the input to WallGo. It is NOT enough to change parameters directly in the GenericModel instance because
            1) WallGo needs the PhaseInfo 
            2) WallGoManager.setParameters() does parameter-specific initializations of internal classes
        """ 
        manager.setParameters(inputParameters, phaseInfo)

        ## TODO initialize collisions. Either do it here or already in registerModel(). 
        ## But for now it's just hardcoded in Boltzmann.py and __init__.py
>>>>>>> 35f087cf

        """WallGo can now be used to compute wall stuff!"""

        ## LN: this currently computes wall speed in different approximations. I suppose we eventually want to have different functions or options to control what to compute.
        manager.solveWall()


    # end parameter-space loop

# end main()


## Don't run the main function if imported to another file
if __name__ == "__main__":
    main()<|MERGE_RESOLUTION|>--- conflicted
+++ resolved
@@ -425,14 +425,6 @@
                                         phaseLocation1 = [ 0.0, 200.0 ], 
                                         phaseLocation2 = [ 246.0, 0.0 ])
 
-<<<<<<< HEAD
-    # c1, c2, Tp, Tm, vMid = manager.hydro.findHydroBoundaries(0.5229)
-    # #adding this makes EOM complete but without sensible wallspeedg
-    # c1, c2, Tp, Tm, vMid = manager.hydro.findHydroBoundaries(0.01)
-
-    # print("findHydroBoundaries() result:")
-    # print(f"c1 = {c1}, c2 = {c2}, Tp = {Tp}, Tm = {Tm}, vMid = {vMid}")
-=======
         """Give the input to WallGo. It is NOT enough to change parameters directly in the GenericModel instance because
             1) WallGo needs the PhaseInfo 
             2) WallGoManager.setParameters() does parameter-specific initializations of internal classes
@@ -441,7 +433,6 @@
 
         ## TODO initialize collisions. Either do it here or already in registerModel(). 
         ## But for now it's just hardcoded in Boltzmann.py and __init__.py
->>>>>>> 35f087cf
 
         """WallGo can now be used to compute wall stuff!"""
 
