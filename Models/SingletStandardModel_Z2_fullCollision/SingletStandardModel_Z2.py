--- conflicted
+++ resolved
@@ -511,7 +511,28 @@
 
     model = SingletSM_Z2(inputParameters)
 
-<<<<<<< HEAD
+    ## ---- collision integration and path specifications
+
+    # automatic generation of collision integrals is disabled by default
+    # comment this line if collision integrals already exist
+    WallGo.config.config.set("Collisions", "generateCollisionIntegrals", "True")
+    # Directory name for collisions integrals defaults to "CollisionOutput/"
+    # these can be loaded or generated given the flag "generateCollisionIntegrals"
+    WallGo.config.config.set("Collisions", "pathName", "CollisionOutput/")
+
+    ## Configure integration. Can skip this step if you're happy with the defaults
+    WallGo.config.config.set("Integration", "verbose", "True")
+    WallGo.config.config.set("Integration", "maxTries", "50")
+    WallGo.config.config.set("Integration", "calls", "50000")
+    WallGo.config.config.set("Integration", "relativeErrorGoal", "1e-1")
+    WallGo.config.config.set("Integration", "absoluteErrorGoal", "1e-8")
+
+    # set matrix elements initial specs
+    WallGo.config.config.set("MatrixElements", "fileName", "MatrixElements.txt")
+    ## Instruct the collision manager to print out
+    # symbolic matrix elements as it parses them. Can be useful for debugging
+    WallGo.config.config.set("MatrixElements", "verbose", "True")
+
     """
     Register the model with WallGo. This needs to be done only once.
     If you need to use multiple models during a single run,
@@ -519,66 +540,16 @@
     """
     manager.registerModel(model)
 
-=======
->>>>>>> d88c1627
-    ## ---- collision integration and path specifications
-
-    # automatic generation of collision integrals is disabled by default
-    # comment this line if collision integrals already exist
-    WallGo.config.config.set("Collisions", "generateCollisionIntegrals", "True")
-    # Directory name for collisions integrals defaults to "CollisionOutput/"
-    # these can be loaded or generated given the flag "generateCollisionIntegrals"
-    WallGo.config.config.set("Collisions", "pathName", "CollisionOutput/")
-
-    ## Configure integration. Can skip this step if you're happy with the defaults
-    WallGo.config.config.set("Integration", "verbose", "True")
-    WallGo.config.config.set("Integration", "maxTries", "50")
-    WallGo.config.config.set("Integration", "calls", "50000")
-    WallGo.config.config.set("Integration", "relativeErrorGoal", "1e-1")
-    WallGo.config.config.set("Integration", "absoluteErrorGoal", "1e-8")
-
-    # set matrix elements initial specs
-    WallGo.config.config.set("MatrixElements", "fileName", "MatrixElements.txt")
-    ## Instruct the collision manager to print out
-    # symbolic matrix elements as it parses them. Can be useful for debugging
-    WallGo.config.config.set("MatrixElements", "verbose", "True")
-
-<<<<<<< HEAD
-    print("=== WallGo collision generation ===")
-    ## Create Collision singleton which automatically loads the collision module
-    # Use help(Collision.manager) for info about what functionality is available
-    collision = WallGo.Collision(model)
-
-    ## Optional: set the seed used by Monte Carlo integration. Default is 0
-    collision.setSeed(0)
-
-=======
-    """
-    Register the model with WallGo. This needs to be done only once.
-    If you need to use multiple models during a single run,
-    we recommend creating a separate WallGoManager instance for each model. 
-    """
-    manager.registerModel(model)
-
->>>>>>> d88c1627
     """
     Define couplings (Lagrangian parameters)
     list as they appear in the MatrixElements file
     """
-<<<<<<< HEAD
-    collision.addCoupling(inputParameters["g3"])
-    collision.addCoupling(inputParameters["g2"])
-    collision.addCoupling(inputParameters["g1"])
-
-    manager.loadCollisionFiles(collision)
-=======
     manager.collision.addCoupling(inputParameters["g3"])
     manager.collision.addCoupling(inputParameters["g2"])
     manager.collision.addCoupling(inputParameters["g1"])
 
     ## Optional: set the seed used by Monte Carlo integration. Default is 0
     manager.collision.setSeed(0)
->>>>>>> d88c1627
 
     ## Generates or reads collision integrals
     manager.generateCollisionFiles()
