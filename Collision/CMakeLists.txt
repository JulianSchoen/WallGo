--- conflicted
+++ resolved
@@ -67,10 +67,7 @@
     # Enable warnings
     add_compile_options(-Wall -Wextra)
 
-<<<<<<< HEAD
-=======
     #add_compile_options(-fvisibility=hidden)
->>>>>>> e686bcaa
     
     if (PROFILER)
         # profiler flags needed also for linking
