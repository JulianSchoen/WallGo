--- conflicted
+++ resolved
@@ -35,11 +35,7 @@
 This installation needs to be global, otherwise pip doesn't install the required CMake files. Alternatively you could install pybind11 through conda, or build it directly from source.
 
 
-<<<<<<< HEAD
-Muparser needs to be manually installed from source. Please follow the installation instructions at https://github.com/beltoforion/muparser/.
-=======
 Muparser needs to be manually installed from source. Please follow the installation instructions at https://github.com/beltoforion/muparser/. **Note:** muparser can safely be installed without OpenMP support (-DENABLE_OPENMP=OFF) without affecting WallGo/Collision.
->>>>>>> e686bcaa
 
 
 ## Compiling the Collision module
