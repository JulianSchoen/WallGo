--- conflicted
+++ resolved
@@ -25,92 +25,20 @@
 	fprintf (fp, "Available options:\n");
 	fprintf (fp, "  -h\t\t"
 				"Print this help and exit.\n");
-
+	fprintf (fp, "	-n [integer]\t\t"
+				"Set grid size (number of basis polynomials).");
 	fprintf (fp, "  -w\t\t"
 				"Test the hdf5 output routines by writing dummy data and exit.\n");
 	fprintf (fp, "  -t\t\t"
 				"Do a short test run and exit. Useful for profiling\n");
 }
 
-<<<<<<< HEAD
 
 //***************
 
 /* Test/example routine, calculates all collision integrals with QCD interactions. 
 The structure here illustrates how the same could be done from Python with arbitrary inputs */ 
 void collisionsQCD(uint N) {
-=======
-// Count how many independent collision integrals there are for basis with N polynomials
-long countIndependentIntegrals(int N) {
-     long count = (N-1)*(N-1)*(N-1)*(N-1);
-     // C[Tm(-x), Tn(y)] = (-1)^m C[Tm(x), Tn(y)]
-     count = std::ceil(count / 2.0);
-     // Integral vanishes if rho_z = 0 and m = odd. rho_z = 0 means j = N/2 which is possible only for even N
-     if (N % 2 == 0) {
-          // how many odd m?
-          long mOdd = N / 2;
-          count -= mOdd;
-     }
-
-     return count;
-}
-
-// Temporary routine for illustrating how we can generate all collision terms + write them to hdf5 file
-void calculateAllCollisions(CollisionIntegral4 &collisionIntegral) {
-
-	int gridSizeN = collisionIntegral.getPolynomialBasisSize();
-
-	Array4D collGrid(gridSizeN-1, gridSizeN-1, gridSizeN-1, gridSizeN-1, 0.0);
-	Array4D collGridErrors(gridSizeN-1, gridSizeN-1, gridSizeN-1, gridSizeN-1, 0.0);
-
-	std::cout << "Now evaluating all collision integrals\n" << std::endl;
-	// Note symmetry: C[Tm(-rho_z), Tn(rho_par)] = (-1)^m C[Tm(rho_z), Tn(rho_par)]
-	// which means we only need j <= N/2
-
-	// m,n = Polynomial indices
-	#pragma omp parallel for collapse(4) firstprivate(collisionIntegral)
-	for (int m = 2; m <= gridSizeN; ++m)
-	for (int n = 1; n <= gridSizeN-1; ++n) {
-		// j,k = grid momentum indices
-		for (int j = 1; j <= gridSizeN/2; ++j)
-		for (int k = 1; k <= gridSizeN-1; ++k) {
-
-		// Monte Carlo result for the integral + its error
-		std::array<double, 2> resultMC;
-
-			// Integral vanishes if rho_z = 0 and m = odd. rho_z = 0 means j = N/2 which is possible only for even N
-			if (2*j == gridSizeN && m % 2 != 0) {
-				resultMC[0] = 0.0;
-				resultMC[1] = 0.0;
-			} else {
-				resultMC = collisionIntegral.evaluate(m, n, j, k);
-			}
-
-			collGrid[m-2][n-1][j-1][k-1] = resultMC[0];
-			collGridErrors[m-2][n-1][j-1][k-1] = resultMC[1];
-
-		printf("m=%d n=%d j=%d k=%d : %g +/- %g\n", m, n, j, k, resultMC[0], resultMC[1]);
-
-		} // end j,k
-	} // end m,n
-
-	// Fill in the j > N/2 elements
-	#pragma omp parallel for collapse(4)
-	for (int m = 2; m <= gridSizeN; ++m)
-	for (int n = 1; n <= gridSizeN-1; ++n) {
-		for (int j = gridSizeN/2+1; j <= gridSizeN-1; ++j)
-		for (int k = 1; k <= gridSizeN-1; ++k) {
-			int jOther = gridSizeN - j;
-			int sign = (m % 2 == 0 ? 1 : -1);
-			collGrid[m-2][n-1][j-1][k-1] = sign * collGrid[m-2][n-1][jOther-1][k-1];
-			collGridErrors[m-2][n-1][j-1][k-1] = sign * collGridErrors[m-2][n-1][jOther-1][k-1];
-		}
-	}
-
-	// Create a new HDF5 file. H5F_ACC_TRUNC means we overwrite the file if it exists
-	std::string filename = "collisions_N" + std::to_string(gridSizeN) + ".hdf5";
-	H5::H5File h5File(filename, H5F_ACC_TRUNC);
->>>>>>> 555bdae3
 
 	const double gs = 1.2279920495357861;
 
@@ -123,18 +51,10 @@
 
 	const bool bUltraRelativistic = true;
 
-<<<<<<< HEAD
 	// take top and gluon out-of-eq
     ParticleSpecies topQuark("top", EParticleType::FERMION, false, msqVacuum, mq2, bUltraRelativistic);
     ParticleSpecies gluon("gluon", EParticleType::BOSON, false, msqVacuum, mg2, bUltraRelativistic);
 	ParticleSpecies lightQuark("quark", EParticleType::FERMION, true, msqVacuum, mq2, bUltraRelativistic);
-=======
-	writeDataSet(h5File, collGrid, "top");
-	writeDataSet(h5File, collGridErrors, "top errors");
-
-	h5File.close();
-}
->>>>>>> 555bdae3
 
 	// Main control object
 	Collision collision(N);
@@ -173,20 +93,11 @@
 
 	//---------------
 
-<<<<<<< HEAD
 	bool bDoTestRun = false;
 
 	// Parse command line arguments
 	int opt;
-	while ((opt = getopt(argc, argv, "wt")) != -1) {
-=======
-	// basis size, default value
-	int basisSizeN = 20;
-
-	// Parse command line arguments
-	int opt;
-	while ((opt = getopt(argc, argv, "whn:")) != -1) {
->>>>>>> 555bdae3
+	while ((opt = getopt(argc, argv, "whn:t")) != -1) {
 		switch (opt) {
 			case 'h':
 				// Print usage and exit
@@ -217,46 +128,12 @@
 
 	gslWrapper::initializeRNG();
 
-<<<<<<< HEAD
 	if (bDoTestRun) {
 		collisionsQCD(5);
 		return 0;
 	}
 
 
-=======
-	//**** Masses squared. These need to be in units of temperature, ie. (m/T)^2 **//
-	// Thermal
-	double mq2 = 0.251327; // quark
-	double mg2 = 3.01593; // SU(3) gluon
-	// Vacuum
-	// TODO if needed
-	double msqVacuum = 0.0;
-
-
-	// define particles that we include in matrix elements
-	ParticleSpecies topQuark("top", EParticleType::FERMION, false, msqVacuum, mq2);
-	ParticleSpecies lightQuark("quark", EParticleType::FERMION, true, msqVacuum, mq2);
-	ParticleSpecies gluon("gluon", EParticleType::BOSON, true, msqVacuum, mg2);
-
-
-	// Then create collision elements for 2->2 processes involving these.
-	// By 'collision element' I mean |M|^2 * P[ij -> nm], where P is the population factor involving distribution functions.
-	// Right now the correct matrix elements are hardcoded in for the top quark.
-	// In a real model-independent calculation this needs to either calculate the matrix elements itself (hard, probably needs its own class)
-	// or read them in from somewhere.
-	CollisionElement tt_gg({ topQuark, topQuark, gluon, gluon });
-	CollisionElement tg_tg({ topQuark, gluon, topQuark, gluon });
-	CollisionElement tq_tq({ topQuark, lightQuark, topQuark, lightQuark });
-
-	CollisionIntegral4 collInt(basisSizeN);
-	collInt.addCollisionElement(tt_gg);
-	collInt.addCollisionElement(tg_tg);
-	collInt.addCollisionElement(tq_tq);
-
-	// How many collision terms do we need in total
-	int nCollisionTerms = countIndependentIntegrals(basisSizeN);
->>>>>>> 555bdae3
 
 	collisionsQCD(20);
 
