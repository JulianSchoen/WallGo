/*******/

#include <iostream>
#include <cmath>
#include <chrono>

#include <cstring>
#include <getopt.h> // command line arguments

#include "CollElem.h"
#include "CollisionIntegral.h"
#include "hdf5Interface.h"


<<<<<<< HEAD
=======

// Print a description of all supported options
void printUsage(FILE *fp, const char *path) {

	// Take only the last portion of the path
	const char *basename = std::strrchr(path, '/');
	basename = basename ? basename + 1 : path;

	fprintf (fp, "usage: %s [OPTIONS]\n", basename);
	fprintf (fp, "Available options:\n");
	fprintf (fp, "  -h\t\t"
				"Print this help and exit.\n");

	fprintf (fp, "  -w\t\t"
				"Test the hdf5 output routines by writing dummy data and exit.\n");
}

// TEMPORARY. This is bound to the pybind module but does nothing ATM.  
void calculateAllCollisions() {}
>>>>>>> b34464fc

// Print a description of all supported options
void printUsage(FILE *fp, const char *path) {

	// Take only the last portion of the path
	const char *basename = std::strrchr(path, '/');
	basename = basename ? basename + 1 : path;

	fprintf (fp, "usage: %s [OPTIONS]\n", basename);
	fprintf (fp, "Available options:\n");
	fprintf (fp, "  -h\t\t"
				"Print this help and exit.\n");

	fprintf (fp, "  -w\t\t"
				"Test the hdf5 output routines by writing dummy data and exit.\n");
}

// Count how many independent collision integrals there are for basis with N polynomials
long countIndependentIntegrals(int N) {
     long count = (N-1)*(N-1)*(N-1)*(N-1);
     // C[Tm(-x), Tn(y)] = (-1)^m C[Tm(x), Tn(y)]
     count = std::ceil(count / 2.0);
     // Integral vanishes if rho_z = 0 and m = odd. rho_z = 0 means j = N/2 which is possible only for even N
     if (N % 2 == 0) {
          // how many odd m?
          long mOdd = N / 2;
          count -= mOdd;
     } 

     return count;
}

// Temporary routine for illustrating how we can generate all collision terms + write them to hdf5 file
void calculateAllCollisions(CollisionIntegral4 &collisionIntegral) {

	std::array<double, 4> massSquared({0.0, 0.0, 0.0, 0.0});

	int gridSizeN = collisionIntegral.getPolynomialBasisSize();

	Array4D collGrid(gridSizeN-1, gridSizeN-1, gridSizeN-1, gridSizeN-1, 0.0);
	Array4D collGridErrors(gridSizeN-1, gridSizeN-1, gridSizeN-1, gridSizeN-1, 0.0);

	std::cout << "Now evaluating all collision integrals\n" << std::endl;

<<<<<<< HEAD
	// Note symmetry: C[Tm(-rho_z), Tn(rho_par)] = (-1)^m C[Tm(rho_z), Tn(rho_par)]
	// which means we only need j <= N/2

	// m,n = Polynomial indices
	#pragma omp parallel for collapse(4)
	for (int m = 2; m <= gridSizeN; ++m) 
	for (int n = 1; n <= gridSizeN-1; ++n) {
		// j,k = grid momentum indices 
		for (int j = 1; j <= gridSizeN/2; ++j)
		for (int k = 1; k <= gridSizeN-1; ++k) {

		// Monte Carlo result for the integral + its error
		std::array<double, 2> resultMC;

			// Integral vanishes if rho_z = 0 and m = odd. rho_z = 0 means j = N/2 which is possible only for even N
			if (2*j == gridSizeN && m % 2 != 0) {
				resultMC[0] = 0.0;
				resultMC[1] = 0.0;
			} else {
				resultMC = collisionIntegral.evaluate(m, n, j, k);
			}

			collGrid[m-2][n-1][j-1][k-1] = resultMC[0];
			collGridErrors[m-2][n-1][j-1][k-1] = resultMC[1];

		printf("m=%d n=%d j=%d k=%d : %g +/- %g\n", m, n, j, k, resultMC[0], resultMC[1]);

		} // end j,k
	} // end m,n

	// Fill in the j > N/2 elements
	#pragma omp parallel for collapse(4)
	for (int m = 2; m <= gridSizeN; ++m) 
	for (int n = 1; n <= gridSizeN-1; ++n) {
		for (int j = gridSizeN/2+1; j <= gridSizeN-1; ++j)
		for (int k = 1; k <= gridSizeN-1; ++k) {
			int jOther = gridSizeN - j;
			int sign = (m % 2 == 0 ? 1 : -1);
			collGrid[m-2][n-1][j-1][k-1] = sign * collGrid[m-2][n-1][jOther-1][k-1];
			collGridErrors[m-2][n-1][j-1][k-1] = sign * collGridErrors[m-2][n-1][jOther-1][k-1];
		}
	}

=======
	// m,n = Polynomial indices. 
	for (int m = 2; m <= gridSizeN; ++m) for (int n = 1; n <= gridSizeN-1; ++n) {
		// j,k = grid momentum indices 
		for (int j = 1; j <= gridSizeN-1; ++j) for (int k = 1; k <= gridSizeN-1; ++k) {

			// Monte Carlo result for the integral + its error
			std::array<double, 2> resultMC;

			// Note symmetry: C[Tm(-rho_z), Tn(rho_par)] = (-1)^m C[Tm(rho_z), Tn(rho_par)]
			// which means we only need j <= N/2
			if (2*j > gridSizeN){
				int jOther = gridSizeN - j;
				int sign = (m % 2 == 0 ? 1 : -1);
				resultMC[0] = sign * collGrid[m-2][n-1][jOther-1][k-1];
				resultMC[1] = sign * collGridErrors[m-2][n-1][jOther-1][k-1];
			}
			// Integral vanishes if rho_z = 0 and m = odd. rho_z = 0 means j = N/2 which is possible only for even N
			else if (2*j == gridSizeN && m % 2 != 0) {
				resultMC[0] = 0.0;
				resultMC[1] = 0.0;
			} else {

				resultMC = collisionIntegral.evaluate(m, n, j, k, massSquared);
			}
			
			collGrid[m-2][n-1][j-1][k-1] = resultMC[0];
			collGridErrors[m-2][n-1][j-1][k-1] = resultMC[1];

			printf("m=%d n=%d j=%d k=%d : %g +/- %g\n", m, n, j, k, resultMC[0], resultMC[1]);

		} // end j, k
	} // end m,n

>>>>>>> b34464fc
	
	// Create a new HDF5 file. H5F_ACC_TRUNC means we overwrite the file if it exists
	std::string filename = "collisions_N" + std::to_string(gridSizeN) + ".hdf5";
	H5::H5File h5File(filename, H5F_ACC_TRUNC);

	H5Metadata metadata;
	metadata.basisSize = gridSizeN;
	metadata.basisName = "Chebyshev";
	metadata.integrator = "Vegas Monte Carlo (GSL)";
<<<<<<< HEAD

	writeMetadata(h5File, metadata);

	writeDataSet(h5File, collGrid, "top");
	writeDataSet(h5File, collGridErrors, "top errors");
	
	h5File.close();
}

=======

	writeMetadata(h5File, metadata);

	writeDataSet(h5File, collGrid, "top");
	writeDataSet(h5File, collGridErrors, "top errors");
	
	h5File.close();
}

>>>>>>> b34464fc
//***************


int main(int argc, char *argv[]) {

	//--------------- How this works 

	/* class CollElem : Describes a matrix element with fixed external particles (ordering matters!). 
	* This is the object that calculates |M|^2 and the statistical 'population factor' P once the external momenta are fixed. 
	* We need a separate CollElem object for each scattering process that contributes to the collision integral (tt->gg, tg->tg, tq->tq are separate CollElems)
	* Currently the matrix elements are just hard coded, in a more realistic setting they would probably be read from elsewhere. */

/* class ParticleSpecies : Quite self-explanatory. Contains info about particle statistics, masses and whether the particle species stays in equilibrium, etc.
* These are given as inputs to CollElem when constructing CollElem objects. 
* The particle name property is important as it is used to read in the correct matrix element (this needs improvement in the future). */

	/* class CollisionIntegral4 : This describes the whole 2-by-2 collision integral for a given particle type (top quark in this case). 
	* IE: this object calculates eq. (A1) in 2204.13120, with delta f replace with Chebyshev polynomials.
	* Therefore the class it needs to know the size of our polynomial basis (N) and CollElem objects that make up the integral. 
	* The class calculates 5D integrals with same integration variables as Benoit had. See notes in the private repo. */

	/* Currently the interface between CollisionIntegral4 and CollElem is not optimal and there is some redundancy 
	* in how the CollisionIntegral4 obtains particle masses etc. This needs to be improved in next version before we 
	* get started with generic matrix elements */

	//---------------

	// Parse command line arguments
int opt;
while ((opt = getopt(argc, argv, "w")) != -1) {
		switch (opt) {
			case 'h':
				// Print usage and exit
				printUsage(stderr, argv[0]);
				return 0;
			case 'w':
				std::cout << "== Running HDF5 output test ==\n";
				testHDF5();
				return 0;
			case '?':
				if (isprint(opt))
						fprintf(stderr, "Unknown option `-%c'.\n", opt);
				else
						fprintf(stderr, "Unknown option character `\\x%x'.\n", opt);
				return 1;
			default:
				abort();
		}
}
<<<<<<< HEAD



	// 2->2 scatterings so 4 external particles
	using CollisionElement = CollElem<4>;

     //**** Masses squared. These need to be in units of temperature, ie. (m/T)^2 **//
     // Thermal
	double mq2 = 0.251327; // quark
	double mg2 = 3.01593; // SU(3) gluon
     // Vacuum
     // TODO if needed
     double msqVacuum = 0.0;

	
	// define particles that we include in matrix elements
	ParticleSpecies topQuark("top", EParticleType::FERMION, false, msqVacuum, mq2);
	ParticleSpecies lightQuark("quark", EParticleType::FERMION, true, msqVacuum, mq2);
	ParticleSpecies gluon("gluon", EParticleType::BOSON, true, msqVacuum, mg2);

=======



	// 2->2 scatterings so 4 external particles
	using CollisionElement = CollElem<4>;
	
	// define particles that we include in matrix elements
	ParticleSpecies topQuark("top", EParticleType::FERMION);
	ParticleSpecies lightQuark("quark", EParticleType::FERMION);
	ParticleSpecies gluon("gluon", EParticleType::BOSON);

	// Set masses squared. These need to be in units of temperature, ie. (m/T)^2
	double mq2 = 0.251327; // quark
	double mg2 = 3.01593; // SU(3) gluon

	topQuark.thermalMassSquared = mq2;
	lightQuark.thermalMassSquared = mq2;
	gluon.thermalMassSquared = mg2;

	topQuark.vacuumMassSquared = 0.0;
	lightQuark.vacuumMassSquared = 0.0;
	gluon.vacuumMassSquared = 0.0;

	// Which particles are treated as always being in equilibrium?
	topQuark.bInEquilibrium = false;
	lightQuark.bInEquilibrium = true;
	gluon.bInEquilibrium = true;

	// TODO should prob have a constructor that takes all these in as eg. a struct
>>>>>>> b34464fc

	// Then create collision elements for 2->2 processes involving these. 
	// By 'collision element' I mean |M|^2 * P[ij -> nm], where P is the population factor involving distribution functions.
	// Right now the correct matrix elements are hardcoded in for the top quark. 
	// In a real model-independent calculation this needs to either calculate the matrix elements itself (hard, probably needs its own class)
	// or read them in from somewhere.
	CollisionElement tt_gg({ topQuark, topQuark, gluon, gluon });
	CollisionElement tg_tg({ topQuark, gluon, topQuark, gluon });
	CollisionElement tq_tq({ topQuark, lightQuark, topQuark, lightQuark });
	
	const int basisSizeN = 20;

	CollisionIntegral4 collInt(basisSizeN);
	collInt.addCollisionElement(tt_gg);
	collInt.addCollisionElement(tg_tg);
	collInt.addCollisionElement(tq_tq);

	// How many collision terms do we need in total
	int nCollisionTerms = countIndependentIntegrals(basisSizeN);


	//-------------------- Measure wall clock time

	std::cout << "Running speed test: integral C[2,1,1,1]\n";
	auto startTime = std::chrono::steady_clock::now();

<<<<<<< HEAD
	collInt.evaluate(2, 1, 1, 1);
=======
	collInt.evaluate(2, 1, 1, 1, {0.0, 0.0, 0.0, 0.0});
>>>>>>> b34464fc

	auto endTime = std::chrono::steady_clock::now();

	auto elapsedTime = endTime - startTime;
	// Convert the elapsed time to milliseconds
	auto elapsedTimeMs = std::chrono::duration_cast<std::chrono::milliseconds>(elapsedTime).count();

	// How long for all collision integrals
	auto totalTime = elapsedTime * nCollisionTerms;

	auto hours = std::chrono::duration_cast<std::chrono::hours>(totalTime).count();
	auto minutes = std::chrono::duration_cast<std::chrono::minutes>(totalTime).count() % 60;

	std::cout << "Test done, took " << elapsedTimeMs << "ms\n";
<<<<<<< HEAD
	std::cout << "Estimated time-per-thread for all " << nCollisionTerms << " collision integrals: " 
=======
	std::cout << "Estimated time for all " << nCollisionTerms << " collision integrals: " 
>>>>>>> b34464fc
			<< hours << " hours " << minutes << " minutes\n";

	//--------------------

	// This will  calculate all required collision terms:
	calculateAllCollisions(collInt);

/*
	// FOR PROFILING: just calculate a few terms and exit
<<<<<<< HEAD
=======

	std::array<double, 4> massSquared({0.0, 0.0, 0.0, 0.0});
>>>>>>> b34464fc
	std::array<double, 2> resultMC;


	int m, n, j, k;

	m = 2; n = 1; j = 1; k = 1;
<<<<<<< HEAD
	resultMC = collInt.evaluate(m, n, j, k);
	printf("m=%d n=%d j=%d k=%d : %g +/- %g\n", m, n, j, k, resultMC[0], resultMC[1]);

	m = 6; n = 4; j = 11; k = 9;
	resultMC = collInt.evaluate(m, n, j, k);
=======
	resultMC = collInt.evaluate(m, n, j, k, massSquared);
	printf("m=%d n=%d j=%d k=%d : %g +/- %g\n", m, n, j, k, resultMC[0], resultMC[1]);

	m = 6; n = 4; j = 11; k = 9;
	resultMC = collInt.evaluate(m, n, j, k, massSquared);
>>>>>>> b34464fc
	printf("m=%d n=%d j=%d k=%d : %g +/- %g\n", m, n, j, k, resultMC[0], resultMC[1]);
*/

	return 0;
}<|MERGE_RESOLUTION|>--- conflicted
+++ resolved
@@ -12,28 +12,6 @@
 #include "hdf5Interface.h"
 
 
-<<<<<<< HEAD
-=======
-
-// Print a description of all supported options
-void printUsage(FILE *fp, const char *path) {
-
-	// Take only the last portion of the path
-	const char *basename = std::strrchr(path, '/');
-	basename = basename ? basename + 1 : path;
-
-	fprintf (fp, "usage: %s [OPTIONS]\n", basename);
-	fprintf (fp, "Available options:\n");
-	fprintf (fp, "  -h\t\t"
-				"Print this help and exit.\n");
-
-	fprintf (fp, "  -w\t\t"
-				"Test the hdf5 output routines by writing dummy data and exit.\n");
-}
-
-// TEMPORARY. This is bound to the pybind module but does nothing ATM.  
-void calculateAllCollisions() {}
->>>>>>> b34464fc
 
 // Print a description of all supported options
 void printUsage(FILE *fp, const char *path) {
@@ -77,8 +55,6 @@
 	Array4D collGridErrors(gridSizeN-1, gridSizeN-1, gridSizeN-1, gridSizeN-1, 0.0);
 
 	std::cout << "Now evaluating all collision integrals\n" << std::endl;
-
-<<<<<<< HEAD
 	// Note symmetry: C[Tm(-rho_z), Tn(rho_par)] = (-1)^m C[Tm(rho_z), Tn(rho_par)]
 	// which means we only need j <= N/2
 
@@ -121,42 +97,6 @@
 			collGridErrors[m-2][n-1][j-1][k-1] = sign * collGridErrors[m-2][n-1][jOther-1][k-1];
 		}
 	}
-
-=======
-	// m,n = Polynomial indices. 
-	for (int m = 2; m <= gridSizeN; ++m) for (int n = 1; n <= gridSizeN-1; ++n) {
-		// j,k = grid momentum indices 
-		for (int j = 1; j <= gridSizeN-1; ++j) for (int k = 1; k <= gridSizeN-1; ++k) {
-
-			// Monte Carlo result for the integral + its error
-			std::array<double, 2> resultMC;
-
-			// Note symmetry: C[Tm(-rho_z), Tn(rho_par)] = (-1)^m C[Tm(rho_z), Tn(rho_par)]
-			// which means we only need j <= N/2
-			if (2*j > gridSizeN){
-				int jOther = gridSizeN - j;
-				int sign = (m % 2 == 0 ? 1 : -1);
-				resultMC[0] = sign * collGrid[m-2][n-1][jOther-1][k-1];
-				resultMC[1] = sign * collGridErrors[m-2][n-1][jOther-1][k-1];
-			}
-			// Integral vanishes if rho_z = 0 and m = odd. rho_z = 0 means j = N/2 which is possible only for even N
-			else if (2*j == gridSizeN && m % 2 != 0) {
-				resultMC[0] = 0.0;
-				resultMC[1] = 0.0;
-			} else {
-
-				resultMC = collisionIntegral.evaluate(m, n, j, k, massSquared);
-			}
-			
-			collGrid[m-2][n-1][j-1][k-1] = resultMC[0];
-			collGridErrors[m-2][n-1][j-1][k-1] = resultMC[1];
-
-			printf("m=%d n=%d j=%d k=%d : %g +/- %g\n", m, n, j, k, resultMC[0], resultMC[1]);
-
-		} // end j, k
-	} // end m,n
-
->>>>>>> b34464fc
 	
 	// Create a new HDF5 file. H5F_ACC_TRUNC means we overwrite the file if it exists
 	std::string filename = "collisions_N" + std::to_string(gridSizeN) + ".hdf5";
@@ -166,7 +106,7 @@
 	metadata.basisSize = gridSizeN;
 	metadata.basisName = "Chebyshev";
 	metadata.integrator = "Vegas Monte Carlo (GSL)";
-<<<<<<< HEAD
+
 
 	writeMetadata(h5File, metadata);
 
@@ -176,17 +116,6 @@
 	h5File.close();
 }
 
-=======
-
-	writeMetadata(h5File, metadata);
-
-	writeDataSet(h5File, collGrid, "top");
-	writeDataSet(h5File, collGridErrors, "top errors");
-	
-	h5File.close();
-}
-
->>>>>>> b34464fc
 //***************
 
 
@@ -236,8 +165,6 @@
 				abort();
 		}
 }
-<<<<<<< HEAD
-
 
 
 	// 2->2 scatterings so 4 external particles
@@ -257,37 +184,6 @@
 	ParticleSpecies lightQuark("quark", EParticleType::FERMION, true, msqVacuum, mq2);
 	ParticleSpecies gluon("gluon", EParticleType::BOSON, true, msqVacuum, mg2);
 
-=======
-
-
-
-	// 2->2 scatterings so 4 external particles
-	using CollisionElement = CollElem<4>;
-	
-	// define particles that we include in matrix elements
-	ParticleSpecies topQuark("top", EParticleType::FERMION);
-	ParticleSpecies lightQuark("quark", EParticleType::FERMION);
-	ParticleSpecies gluon("gluon", EParticleType::BOSON);
-
-	// Set masses squared. These need to be in units of temperature, ie. (m/T)^2
-	double mq2 = 0.251327; // quark
-	double mg2 = 3.01593; // SU(3) gluon
-
-	topQuark.thermalMassSquared = mq2;
-	lightQuark.thermalMassSquared = mq2;
-	gluon.thermalMassSquared = mg2;
-
-	topQuark.vacuumMassSquared = 0.0;
-	lightQuark.vacuumMassSquared = 0.0;
-	gluon.vacuumMassSquared = 0.0;
-
-	// Which particles are treated as always being in equilibrium?
-	topQuark.bInEquilibrium = false;
-	lightQuark.bInEquilibrium = true;
-	gluon.bInEquilibrium = true;
-
-	// TODO should prob have a constructor that takes all these in as eg. a struct
->>>>>>> b34464fc
 
 	// Then create collision elements for 2->2 processes involving these. 
 	// By 'collision element' I mean |M|^2 * P[ij -> nm], where P is the population factor involving distribution functions.
@@ -313,12 +209,7 @@
 
 	std::cout << "Running speed test: integral C[2,1,1,1]\n";
 	auto startTime = std::chrono::steady_clock::now();
-
-<<<<<<< HEAD
 	collInt.evaluate(2, 1, 1, 1);
-=======
-	collInt.evaluate(2, 1, 1, 1, {0.0, 0.0, 0.0, 0.0});
->>>>>>> b34464fc
 
 	auto endTime = std::chrono::steady_clock::now();
 
@@ -333,11 +224,9 @@
 	auto minutes = std::chrono::duration_cast<std::chrono::minutes>(totalTime).count() % 60;
 
 	std::cout << "Test done, took " << elapsedTimeMs << "ms\n";
-<<<<<<< HEAD
+
 	std::cout << "Estimated time-per-thread for all " << nCollisionTerms << " collision integrals: " 
-=======
-	std::cout << "Estimated time for all " << nCollisionTerms << " collision integrals: " 
->>>>>>> b34464fc
+
 			<< hours << " hours " << minutes << " minutes\n";
 
 	//--------------------
@@ -347,30 +236,20 @@
 
 /*
 	// FOR PROFILING: just calculate a few terms and exit
-<<<<<<< HEAD
-=======
-
-	std::array<double, 4> massSquared({0.0, 0.0, 0.0, 0.0});
->>>>>>> b34464fc
+
 	std::array<double, 2> resultMC;
 
 
 	int m, n, j, k;
 
 	m = 2; n = 1; j = 1; k = 1;
-<<<<<<< HEAD
+
 	resultMC = collInt.evaluate(m, n, j, k);
 	printf("m=%d n=%d j=%d k=%d : %g +/- %g\n", m, n, j, k, resultMC[0], resultMC[1]);
 
 	m = 6; n = 4; j = 11; k = 9;
 	resultMC = collInt.evaluate(m, n, j, k);
-=======
-	resultMC = collInt.evaluate(m, n, j, k, massSquared);
-	printf("m=%d n=%d j=%d k=%d : %g +/- %g\n", m, n, j, k, resultMC[0], resultMC[1]);
-
-	m = 6; n = 4; j = 11; k = 9;
-	resultMC = collInt.evaluate(m, n, j, k, massSquared);
->>>>>>> b34464fc
+
 	printf("m=%d n=%d j=%d k=%d : %g +/- %g\n", m, n, j, k, resultMC[0], resultMC[1]);
 */
 
