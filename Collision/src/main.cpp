/*******/

#include <iostream>
#include <cmath>
#include <chrono>

#include <cstring>
#include <getopt.h> // command line arguments

#include "Common.h"
#include "Collision.h"
#include "CollElem.h"
#include "CollisionIntegral.h"
#include "hdf5Interface.h"
#include "gslWrapper.h"
#include "MatrixElement.h"
#include "ConfigParser.h"

// Print a description of all supported options
void printUsage(FILE *fp, const char *path) {

	// Take only the last portion of the path
	const char *basename = std::strrchr(path, '/');
	basename = basename ? basename + 1 : path;

	fprintf (fp, "usage: %s [OPTIONS]\n", basename);
	fprintf (fp, "Available options:\n");
	fprintf (fp, "  -h\t\t"
				"Print this help and exit.\n");
	fprintf (fp, "	-n [integer]\t\t"
				"Set grid size (number of basis polynomials).");
	fprintf (fp, "  -w\t\t"
				"Test the hdf5 output routines by writing dummy data and exit.\n");
	fprintf (fp, "  -t\t\t"
				"Do a short test run and exit. Useful for profiling\n");
}

//***************


/* Test/example routine, calculates all collision integrals with QCD interactions. 
The structure here illustrates how the same could be done from Python with arbitrary inputs */ 
void collisionsQCD(uint N) {

	const double gs = 1.2279920495357861;

    //**** Masses squared. These need to be in units of temperature, ie. (m/T)^2 **//
	// Thermal
	const double mq2 = 0.251327; // quark
	const double mg2 = 3.01593; // SU(3) gluon
	// Vacuum, @TODO if needed
	const double msqVacuum = 0.0;

	const bool bUltraRelativistic = true;

	// For now take just the top to be out-of-eq
    ParticleSpecies topQuark("top", EParticleType::FERMION, false, msqVacuum, mq2, bUltraRelativistic);
    ParticleSpecies gluon("gluon", EParticleType::BOSON, true, msqVacuum, mg2, bUltraRelativistic);
	ParticleSpecies lightQuark("quark", EParticleType::FERMION, true, msqVacuum, mq2, bUltraRelativistic);

	// Main control object
	Collision collision(N);
	collision.addParticle(topQuark);
	collision.addParticle(gluon);
	collision.addParticle(lightQuark);

	collision.addCoupling(gs);

	collision.calculateCollisionIntegrals();

}


int main(int argc, char *argv[]) {

	//--------------- How this works

	/* class Collision: This is a control class that collects all functionality in one place, 
	* basically a replacement for main function. */

	/* class CollElem : Describes a matrix element with fixed external particles (ordering matters!).
	* This is the object that calculates |M|^2 and the statistical 'population factor' P once the external momenta are fixed.
	* We need a separate CollElem object for each scattering process that contributes to the collision integral (tt->gg, tg->tg, tq->tq are separate CollElems)
	* Currently the matrix elements are just hard coded, in a more realistic setting they would probably be read from elsewhere. */

	/* class ParticleSpecies : Quite self-explanatory. Contains info about particle statistics, masses and whether the particle species stays in equilibrium, etc.
	* These are given as inputs to CollElem when constructing CollElem objects.
	* The particle name property is important as it is used to read in the correct matrix element (this needs improvement in the future). */

	/* class CollisionIntegral4 : This describes the whole 2-by-2 collision integral for a given particle type (top quark in this case).
	* IE: this object calculates eq. (A1) in 2204.13120, with delta f replace with Chebyshev polynomials.
	* Therefore the class it needs to know the size of our polynomial basis (N) and CollElem objects that make up the integral.
	* The class calculates 5D integrals with same integration variables as Benoit had. See notes in the private repo. */

	/* Currently the interface between CollisionIntegral4 and CollElem is not optimal and there is some redundancy
	* in how the CollisionIntegral4 obtains particle masses etc. This needs to be improved in next version before we
	* get started with generic matrix elements */

	//---------------

	// basis size, default value
	int basisSizeN = 20;
    bool bDoTestRun = false;
    // config file, default name
    std::string configFileName = "config.ini";

	// Parse command line arguments
	int opt;
	while ((opt = getopt(argc, argv, "tc:hn:w")) != -1) {
		switch (opt) {
			case 'c':
                configFileName = optarg;
                std::cout << "Using config file " << configFileName << "\n";
                break;
            case 'h':
				// Print usage and exit
				printUsage(stderr, argv[0]);
				return 0;
			case 'n':
<<<<<<< HEAD
				basisSizeN = std::atoi(optarg);
=======
				// NB: atoi is not the best option as it will happily interpret eg. "20dog" as 20
				basisSizeN = std::atoi(optarg);
				std::cout << "Running with basis size "<< basisSizeN << "\n";
>>>>>>> da238c80
				break;
			case 'w':
				std::cout << "== Running HDF5 output test ==\n";
				testHDF5();
				return 0;
			case 't':
				std::cout << "== Running short test run ==\n";
				bDoTestRun = true;
				break;
			case '?':
				if (isprint(opt))
						fprintf(stderr, "Unknown option `-%c'.\n", opt);
				else
						fprintf(stderr, "Unknown option character `\\x%x'.\n", opt);
				return 1;
			default:
				return 1;
		}
	}

	if (basisSizeN < 1) {
		std::cerr << "Invalid basis size N = " << basisSizeN << "\n";
		return 2;
	}

	// Load config
	ConfigParser& config = ConfigParser::get();

	if (config.load(configFileName)) {
		std::cout << "Read config:\n";
		config.printContents();
		std::cout << std::endl;
	} else {
		return 3;
	}

	std::cout << "Running with basis size "<< basisSizeN << "\n";


	gslWrapper::initializeRNG();

	if (bDoTestRun) 
	{
		collisionsQCD(5);
	}
	else 
	{
		collisionsQCD(basisSizeN);
	}


/*
	//-------------------- Measure wall clock time

	std::cout << "Running speed test: integral C[2,1,1,1]\n";
	auto startTime = std::chrono::steady_clock::now();
	collInt.evaluate(2, 1, 1, 1);

	auto endTime = std::chrono::steady_clock::now();

	auto elapsedTime = endTime - startTime;
	// Convert the elapsed time to milliseconds
	auto elapsedTimeMs = std::chrono::duration_cast<std::chrono::milliseconds>(elapsedTime).count();

	// How long for all collision integrals
	auto totalTime = elapsedTime * nCollisionTerms;

	auto hours = std::chrono::duration_cast<std::chrono::hours>(totalTime).count();
	auto minutes = std::chrono::duration_cast<std::chrono::minutes>(totalTime).count() % 60;

	std::cout << "Test done, took " << elapsedTimeMs << "ms\n";

	std::cout << "Estimated time-per-thread for all " << nCollisionTerms << " collision integrals: "
			<< hours << " hours " << minutes << " minutes\n";

	//--------------------
*/

/*

	// FOR PROFILING: just calculate a few terms and exit

	std::array<double, 2> resultMC;


	int m, n, j, k;

	m = 2; n = 1; j = 1; k = 1;

	resultMC = collInt.evaluate(m, n, j, k);
	printf("m=%d n=%d j=%d k=%d : %g +/- %g\n", m, n, j, k, resultMC[0], resultMC[1]);

	m = 6; n = 4; j = 11; k = 9;
	resultMC = collInt.evaluate(m, n, j, k);

	printf("m=%d n=%d j=%d k=%d : %g +/- %g\n", m, n, j, k, resultMC[0], resultMC[1]);
*/

	// Cleanup
	gslWrapper::clearRNG();
	return 0;
}<|MERGE_RESOLUTION|>--- conflicted
+++ resolved
@@ -117,13 +117,8 @@
 				printUsage(stderr, argv[0]);
 				return 0;
 			case 'n':
-<<<<<<< HEAD
-				basisSizeN = std::atoi(optarg);
-=======
 				// NB: atoi is not the best option as it will happily interpret eg. "20dog" as 20
 				basisSizeN = std::atoi(optarg);
-				std::cout << "Running with basis size "<< basisSizeN << "\n";
->>>>>>> da238c80
 				break;
 			case 'w':
 				std::cout << "== Running HDF5 output test ==\n";
