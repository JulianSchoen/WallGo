--- conflicted
+++ resolved
@@ -60,7 +60,6 @@
 
 	std::cout << "Now evaluating all collision integrals\n" << std::endl;
 
-<<<<<<< HEAD
      // Note symmetry: C[Tm(-rho_z), Tn(rho_par)] = (-1)^m C[Tm(rho_z), Tn(rho_par)]
      // which means we only need j <= N/2
 
@@ -72,17 +71,10 @@
           // j,k = grid momentum indices 
           for (int j = 1; j <= gridSizeN/2; ++j)
           for (int k = 1; k <= gridSizeN-1; ++k) {
-=======
-	// m,n = Polynomial indices. 
-	for (int m = 2; m <= gridSizeN; ++m) for (int n = 1; n <= gridSizeN-1; ++n) {
-		// j,k = grid momentum indices 
-		for (int j = 1; j <= gridSizeN-1; ++j) for (int k = 1; k <= gridSizeN-1; ++k) {
->>>>>>> c366ac70
 
 			// Monte Carlo result for the integral + its error
 			std::array<double, 2> resultMC;
 
-<<<<<<< HEAD
                // Integral vanishes if rho_z = 0 and m = odd. rho_z = 0 means j = N/2 which is possible only for even N
                if (2*j == gridSizeN && m % 2 != 0) {
                     resultMC[0] = 0.0;
@@ -91,38 +83,11 @@
                     resultMC = collisionIntegral.evaluate(m, n, j, k, massSquared);
                }
 
-               if (2*j > gridSizeN){
-                    
-               }
-
-               
                collGrid[m-2][n-1][j-1][k-1] = resultMC[0];
                collGridErrors[m-2][n-1][j-1][k-1] = resultMC[1];
-=======
-			// Note symmetry: C[Tm(-rho_z), Tn(rho_par)] = (-1)^m C[Tm(rho_z), Tn(rho_par)]
-			// which means we only need j <= N/2
-			if (2*j > gridSizeN){
-				int jOther = gridSizeN - j;
-				int sign = (m % 2 == 0 ? 1 : -1);
-				resultMC[0] = sign * collGrid[m-2][n-1][jOther-1][k-1];
-				resultMC[1] = sign * collGridErrors[m-2][n-1][jOther-1][k-1];
-			}
-			// Integral vanishes if rho_z = 0 and m = odd. rho_z = 0 means j = N/2 which is possible only for even N
-			else if (2*j == gridSizeN && m % 2 != 0) {
-				resultMC[0] = 0.0;
-				resultMC[1] = 0.0;
-			} else {
-
-				resultMC = collisionIntegral.evaluate(m, n, j, k, massSquared);
-			}
-			
-			collGrid[m-2][n-1][j-1][k-1] = resultMC[0];
-			collGridErrors[m-2][n-1][j-1][k-1] = resultMC[1];
->>>>>>> c366ac70
 
 			printf("m=%d n=%d j=%d k=%d : %g +/- %g\n", m, n, j, k, resultMC[0], resultMC[1]);
 
-<<<<<<< HEAD
           } // end j,k
      } // end m,n
 
@@ -138,16 +103,6 @@
           }
      }
 
-     // Write these to file
-     std::string filename = "collisions_Chebyshev_" + std::to_string(gridSizeN) + ".hdf5";
-     WriteToHDF5(collGrid, filename, "top");
-     filename = "errors_Chebyshev_" + std::to_string(gridSizeN) + ".hdf5";
-     WriteToHDF5(collGridErrors, filename, "top");
-}
-=======
-		} // end j, k
-	} // end m,n
-
 	
 	// Create a new HDF5 file. H5F_ACC_TRUNC means we overwrite the file if it exists
 	std::string filename = "collisions_N" + std::to_string(gridSizeN) + ".hdf5";
@@ -157,7 +112,6 @@
 	metadata.basisSize = gridSizeN;
 	metadata.basisName = "Chebyshev";
 	metadata.integrator = "Vegas Monte Carlo (GSL)";
->>>>>>> c366ac70
 
 	writeMetadata(h5File, metadata);
 
